language: python

install: "make"

cache: pip
jobs:
  include:
<<<<<<< HEAD
    - python: 3.7
      dist: xenial
      sudo: true
    - python: 3.6
      script: travis_retry coverage run -m pytest && coveralls && coverage xml && curl https://deepsource.io/cli | sh && ./bin/deepsource report --analyzer test-coverage --key python --value-file ./coverage.xml
=======
    - stage: test
      script:
        - make ci
      python: '3.4'
    - stage: test
      script:
        - make ci
      python: '3.5'
    - stage: test
      script:
        - make ci
      python: '3.6'
    - stage: test
      script:
        - make ci
      python: '3.7'
      dist: xenial   
    - stage: coverage
      python: '3.6'
      script: 
        - make coverage
        - coveralls && make deepsource
>>>>>>> 613f0be2

script:
- make ci

deploy:
  provider: pypi
  user: josephmancuso
  password:
    secure: McIrYxinFbhhTQMmWt+IW6nGstz41+j87iUJ4ovVqxpAirsm7gZ75AoUJ1UAoa/y9uWxvR0ZzBjuhnt04mxPr3XZ4X8qCm/boWtHE3WDt4Kd/Xw4hVJ8rMUBTGqWJ1s1MRRXHkUYsACDEqJvJ2mAvp9yLGeXDWlgfQa/7Fd6zQV1V9FaxeyjkLw4efOXXL30pUyaRrJMLzeHhNp2/Kv+4VYGh+7TnbQOJlCV2HNuDdTmetIfT7VJDhw1mpY2Shdo4cIWkJ6ANxG1CIQh/Bm2mKjSRliKviydfizzgJw9EDR0kvogYUZYeFt9DWAJmdcEP+PamkEMW9L6q6O1268BcoID3/Bu02SoMvn1wWZgWL+HoTB1Jr+fc6nAveFRSCio2tRVUaQ+tylwX6la8198JZBBZc+1AYLZQpcaMy2W03y6oYtOb1KZv0IPG49Dxfk/+OnPGb7TEPiummRN1vKSB+wURKDHVhZhGuons/vW3/PrKsDtbyw/I4AVXt+rKZFt30qies0vjvPR55z0g2t/sV+Pei6cBTstBYgcjNqpFIjIOXjJgmm7asfUC5E36+hVb5BxLAvMbBU4s77qpmG6h0XKueoWhmI3gUltDyPNZXFrDVyU/KYRjocWa7bVAr3vryuMc9IModDNvwFq/nnkaYLD3jvxu7DdMjhi90KWit8=
  on:
    tags: true
    python: 3.6<|MERGE_RESOLUTION|>--- conflicted
+++ resolved
@@ -5,13 +5,6 @@
 cache: pip
 jobs:
   include:
-<<<<<<< HEAD
-    - python: 3.7
-      dist: xenial
-      sudo: true
-    - python: 3.6
-      script: travis_retry coverage run -m pytest && coveralls && coverage xml && curl https://deepsource.io/cli | sh && ./bin/deepsource report --analyzer test-coverage --key python --value-file ./coverage.xml
-=======
     - stage: test
       script:
         - make ci
@@ -34,7 +27,6 @@
       script: 
         - make coverage
         - coveralls && make deepsource
->>>>>>> 613f0be2
 
 script:
 - make ci
