--- conflicted
+++ resolved
@@ -102,14 +102,9 @@
         """Decrement session key with given count."""
         return self.set(key, str(int(self.get(key)) - count))
 
-<<<<<<< HEAD
-    def has(self, key):
-        return key in self.added or key in self.flashed or key in self.data
-=======
     def has(self, key: str) -> bool:
         """Check if key is present in default session."""
-        return key in self.added or key in self.flashed
->>>>>>> 4c9b262e
+        return key in self.added or key in self.flashed or key in self.data
 
     def get(self, key: str) -> Any:
         """Get value of the given key in default session."""
