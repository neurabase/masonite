--- conflicted
+++ resolved
@@ -17,11 +17,7 @@
     __author__,
     __author_email__,
     __licence__,
-<<<<<<< HEAD
     __cookie_cutter_version__
 )
-=======
-)
 
-_file_source = 'masonite'
->>>>>>> b1d0ea02
+_file_source = 'masonite'