--- conflicted
+++ resolved
@@ -14,9 +14,6 @@
     """
 
     def handle(self):
-<<<<<<< HEAD
-        pass
-=======
         table = self.argument("table").lower()
         subprocess.call(
             ["orator make:seed {}_table_seeder -p databases/seeds".format(table)],
@@ -31,5 +28,4 @@
         with open("databases/seeds/__init__.py") as f:
             if "sys.path.append(os.getcwd())" not in f.read():
                 with open("databases/seeds/__init__.py", "w+") as fp:
-                    fp.write("import os\nimport sys\nsys.path.append(os.getcwd())\n")
->>>>>>> b98db88c
+                    fp.write("import os\nimport sys\nsys.path.append(os.getcwd())\n")