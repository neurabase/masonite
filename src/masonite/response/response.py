--- conflicted
+++ resolved
@@ -57,18 +57,14 @@
 
         return self.header_bag.add(Header(name, value))
 
-<<<<<<< HEAD
     def with_headers(self, headers: dict) -> "Response":
         """Add headers dictionary to response headers."""
         for name, value in headers.items():
             self.header_bag.add(Header(name, str(value)))
         return self
 
-    def get_headers(self):
-=======
     def get_headers(self) -> list:
         """Get all response headers."""
->>>>>>> 8cef8ecd
         return self.header_bag.render()
 
     def cookie(self, name: str, value: str = None, **options) -> "None|str":
