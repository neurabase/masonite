--- conflicted
+++ resolved
@@ -160,27 +160,17 @@
         return self.redirect(url=self.app.make("request").get_back_path())
 
     def redirect(
-<<<<<<< HEAD
         self,
         location: str = None,
         name: str = None,
         params: dict = {},
         url: str = None,
         status: int = 302,
+        query_params={}
     ) -> "Response":
         """Set the response as a redirect response. The redirection location can be defined
         with the location URL or with a route name. If a route name is used, route params can
         be provided."""
-=======
-        self, location=None, name=None, params={}, url=None, status=302, query_params={}
-    ):
-        """Set the redirection on the server.
-
-        Keyword Arguments:
-            location {string} -- The URL to redirect to (default: {None})
-            status {int} -- The Response status code. (default: {302})
-            params {dict} -- The route params (default: {})
->>>>>>> 168f4f42
 
         self.status(status)
 
@@ -196,11 +186,7 @@
         self.view("Redirecting ...")
         return self
 
-<<<<<<< HEAD
-    def _get_url_from_route_name(self, name: str, params: dict = {}) -> str:
-=======
-    def _get_url_from_route_name(self, name, params={}, query_params={}):
->>>>>>> 168f4f42
+    def _get_url_from_route_name(self, name: str, params: dict = {}, query_params: dict ={}) -> str:
         route = self.app.make("router").find_by_name(name)
         if not route:
             raise ValueError(f"Route with the name '{name}' not found.")
