--- conflicted
+++ resolved
@@ -57,14 +57,9 @@
 
         return self.header_bag.add(Header(name, value))
 
-<<<<<<< HEAD
-    def with_headers(self, headers_dict):
-        for name, value in headers_dict.items():
-=======
     def with_headers(self, headers: dict) -> "Response":
         """Add headers dictionary to response headers."""
         for name, value in headers.items():
->>>>>>> f44efd62
             self.header_bag.add(Header(name, str(value)))
         return self
 
