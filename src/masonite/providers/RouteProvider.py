from inspect import isclass

from ..response import Response
from ..facades import Response as ResponseFacade
from .Provider import Provider
from ..routes import Route
from ..routes.commands import RouteListCommand
from ..pipeline import Pipeline
<<<<<<< HEAD
from ..exceptions import RouteNotFoundException
=======
from ..facades import View
>>>>>>> b249cb84


class RouteProvider(Provider):
    def __init__(self, application):
        self.application = application

    def register(self):
        Route.set_controller_locations(self.application.make("controllers.location"))
        self.application.make("commands").add(RouteListCommand(self.application))

    def boot(self):
        router = self.application.make("router")
        request = self.application.make("request")
        response = self.application.make("response")

        route = router.find(
            request.get_path(), request.get_request_method(), request.get_subdomain()
        )

        # Run before middleware

        before_middleware = Pipeline(request, response).through(
            self.application.make("middleware").get_http_middleware(),
            handler="before",
        )

        exception = None
        if before_middleware:
            if route:
                request.load_params(route.extract_parameters(request.get_path()))
                route_middleware = self.application.make(
                    "middleware"
                ).run_route_middleware(
                    route.list_middleware, request, response, callback="before"
                )

                if route_middleware:
                    try:
                        data = route.get_response(self.application)
                        if isinstance(data, Response) or (
                            isclass(data) and issubclass(data, ResponseFacade)
                        ):
                            pass
                        else:
                            response.view(data)
                    except Exception as e:
                        exception = e

                    self.application.make("middleware").run_route_middleware(
                        route.list_middleware, request, response, callback="after"
                    )

            else:
<<<<<<< HEAD
                if self.application.is_dev():
                    raise RouteNotFoundException(
                        f"{request.get_request_method()} {request.get_path()} : 404 Not Found"
                    )
                else:
                    response.view("route not found", status=404)
=======
                response.view(View.render("404"), status=404)
>>>>>>> b249cb84

        Pipeline(request, response).through(
            self.application.make("middleware").get_http_middleware(),
            handler="after",
        )

        if exception:
            raise exception<|MERGE_RESOLUTION|>--- conflicted
+++ resolved
@@ -6,11 +6,7 @@
 from ..routes import Route
 from ..routes.commands import RouteListCommand
 from ..pipeline import Pipeline
-<<<<<<< HEAD
 from ..exceptions import RouteNotFoundException
-=======
-from ..facades import View
->>>>>>> b249cb84
 
 
 class RouteProvider(Provider):
@@ -64,16 +60,9 @@
                     )
 
             else:
-<<<<<<< HEAD
-                if self.application.is_dev():
-                    raise RouteNotFoundException(
-                        f"{request.get_request_method()} {request.get_path()} : 404 Not Found"
-                    )
-                else:
-                    response.view("route not found", status=404)
-=======
-                response.view(View.render("404"), status=404)
->>>>>>> b249cb84
+                raise RouteNotFoundException(
+                    f"{request.get_request_method()} {request.get_path()} : 404 Not Found"
+                )
 
         Pipeline(request, response).through(
             self.application.make("middleware").get_http_middleware(),
