import builtins

from .Provider import Provider
<<<<<<< HEAD
from ..exceptions import ExceptionHandler, DumpExceptionHandler
=======
from ..exceptions import (
    ExceptionHandler,
    DumpExceptionHandler,
    DD,
    HttpExceptionHandler,
)
>>>>>>> d6cde978
from ..configuration import config
from ..dumps import Dumper


class ExceptionProvider(Provider):
    def __init__(self, application):
        self.application = application

    def register(self):
        handler = ExceptionHandler(self.application).set_options(config("exceptions"))
        self.application.bind("exception_handler", handler)

        # dumper
        dumper = Dumper(self.application)
        self.application.bind("dumper", dumper)
        builtins.dd = dumper.dd
        builtins.dump = dumper.dump
        builtins.clear_dumps = dumper.clear
        self.application.bind(
            "DumpExceptionHandler", DumpExceptionHandler(self.application)
        )
        self.application.bind(
            "HttpExceptionHandler", HttpExceptionHandler(self.application)
        )

    def boot(self):
        pass<|MERGE_RESOLUTION|>--- conflicted
+++ resolved
@@ -1,16 +1,12 @@
 import builtins
 
 from .Provider import Provider
-<<<<<<< HEAD
-from ..exceptions import ExceptionHandler, DumpExceptionHandler
-=======
 from ..exceptions import (
     ExceptionHandler,
     DumpExceptionHandler,
     DD,
     HttpExceptionHandler,
 )
->>>>>>> d6cde978
 from ..configuration import config
 from ..dumps import Dumper
 
