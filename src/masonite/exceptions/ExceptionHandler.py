--- conflicted
+++ resolved
@@ -60,32 +60,6 @@
             return self.application.make("HttpExceptionHandler").handle(exception)
 
         # else display exceptionite error page
-<<<<<<< HEAD
-        handler = Handler(exception)
-
-        if self.options.get("handlers.stack_overflow"):
-            handler.integrate(StackOverflowIntegration())
-        if self.options.get("handlers.solutions"):
-            handler.integrate(SolutionsIntegration())
-
-        handler.context(
-            {
-                "WSGI": {
-                    "Path": request.get_path(),
-                    "Input": request.input_bag.all_as_values() or None,
-                    # 'Parameters': request.url_params,
-                    "Request Method": request.get_request_method(),
-                },
-                "Headers": request.header_bag.to_dict(),
-            }
-        )
-        if hasattr(exception, "get_status"):
-            status = exception.get_status()
-        else:
-            status = 500
-        return response.view(handler.render(), status=status)
-=======
         exceptionite.start(exception)
         exceptionite.render("terminal")
-        return response.view(exceptionite.render("web"), status=500)
->>>>>>> 8f11f0f6
+        return response.view(exceptionite.render("web"), status=500)