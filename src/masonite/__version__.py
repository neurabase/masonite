--- conflicted
+++ resolved
@@ -2,11 +2,7 @@
 __title__ = 'masonite'
 __description__ = 'The core for the Masonite framework'
 __url__ = 'https://github.com/MasoniteFramework/masonite'
-<<<<<<< HEAD
-__version__ = '2.3.11'
-=======
-__version__ = '2.3.14'
->>>>>>> a25d77fa
+__version__ = '2.3.15'
 __author__ = 'Joseph Mancuso'
 __author_email__ = 'joe@masoniteproject.com'
 __licence__ = 'MIT'