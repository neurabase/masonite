--- conflicted
+++ resolved
@@ -99,38 +99,23 @@
 
         handler = Handler(exception)
         handler.integrate(SolutionsIntegration())
-<<<<<<< HEAD
         handler.integrate(
             StackOverflowIntegration(),
         )
-=======
-        handler.integrate(StackOverflowIntegration(),)
-
->>>>>>> 4ce39035
 
         if "application/json" in request.header("Content-Type"):
             stacktrace = []
             for trace in handler.stacktrace():
                 stacktrace.append(trace.file + " line " + str(trace.lineno))
 
-<<<<<<< HEAD
             return response.json(
                 {
                     "Exeption": handler.exception(),
                     "Message": str(exception),
-                    "traceback": stacktrace,
                 },
                 status=500,
             )
-=======
-            return response.json({"Exeption": handler.exception(), "Message": str(exception), "traceback": stacktrace}, status=500)
 
->>>>>>> 4ce39035
-
-        response.view(handler.render(), status=500)
-
-
-class DD:
     def __init__(self, container):
         self.app = container
 
