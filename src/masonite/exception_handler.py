"""Exception Handler Module.

A module for controlling exceptions handling when an error occurs doing executing
code in a Masonite application. These errors could are thrown during runtime.
"""

import inspect
import os
import sys
import traceback

from exceptionite.errors import Handler, SolutionsIntegration, StackOverflowIntegration

from .app import App
from .exceptions import DumpException
from .helpers import config
from .listeners import BaseExceptionListener
from .request import Request
from .response import Response
from .view import View

package_directory = os.path.dirname(os.path.realpath(__file__))


class ExceptionHandler:
    """Class for handling exceptions thrown during runtime."""

    def __init__(self, app):
        """ExceptionHandler constructor. Also responsible for loading static files into the container.

        Arguments:
            app {masonite.app.App} -- Container object
        """
        self._app = app
        self.response = self._app.make(Response)

        self._register_static_files()

    def _register_static_files(self):
        """Register static files into the container."""
        storage = config("storage")
        if storage:
            storage.STATICFILES.update(
                {os.path.join(package_directory, "snippets/exceptions"): "_exceptions/"}
            )

    def load_exception(self, exception):
        """Load the exception thrown into this handler.

        Arguments:
            exception {Exception} -- This is the exception object thrown at runtime.
        """
        self._exception = exception

        if self._app.has("Exception{}Handler".format(exception.__class__.__name__)):

            return self._app.make(
                "Exception{}Handler".format(exception.__class__.__name__)
            ).handle(exception)

        self.handle(exception)

    def run_listeners(self, exception, stacktraceback):
        for exception_class in self._app.collect(BaseExceptionListener):
            if (
                "*" in exception_class.listens
                or exception.__class__ in exception_class.listens
            ):
                file, line = self.get_file_and_line(stacktraceback)
                self._app.resolve(exception_class).handle(exception, file, line)

    def get_file_and_line(self, stacktraceback):
        for stack in stacktraceback[::-1]:
            if "site-packages" not in stack[0]:
                return (stack[0], stack[1])

            return (0, 0)

    def handle(self, exception):
        """Render an exception view if the DEBUG configuration is True. Else this should not return anything.

        Returns:
            None
        """

        stacktraceback = traceback.extract_tb(sys.exc_info()[2])
        self.run_listeners(exception, stacktraceback)
        # Run Any Framework Exception Hooks
        self._app.make("HookHandler").fire("*ExceptionHook")
        request = self._app.make("Request")
        response = self._app.make(Response)

        # Check if DEBUG is False
        from config import application

        if not application.DEBUG:
            response.status(500)
            return

        handler = Handler(exception)
        handler.integrate(SolutionsIntegration())
<<<<<<< HEAD
        handler.integrate(
            StackOverflowIntegration(),
        )
=======
        handler.integrate(StackOverflowIntegration(),)
>>>>>>> b1d0ea02

        if "application/json" in request.header("Content-Type"):
            stacktrace = []
            for trace in handler.stacktrace():
                stacktrace.append(trace.file + " line " + str(trace.lineno))

<<<<<<< HEAD
            return response.json(
                {
                    "Exeption": handler.exception(),
                    "Message": str(exception),
                    "traceback": stacktrace,
                },
                status=500,
            )
=======
            return response.json({"Exeption": handler.exception(), "Message": str(exception), "traceback": stacktrace}, status=500)
>>>>>>> b1d0ea02

        response.view(handler.render(), status=500)


class DD:
    def __init__(self, container):
        self.app = container

    def dump(self, *args):
        dump_list = []
        for i, obj in enumerate(args):
            dump_name = "ObjDump{}".format(i)
            self.app.bind(dump_name, obj)
            dump_list.append(dump_name)
        self.app.bind("ObjDumpList", dump_list)
        raise DumpException


class DumpHandler:
    def __init__(self, view: View, request: Request, app: App, response: Response):
        self.view = view
        self.request = request
        self.app = app
        self.response = response

    def handle(self, _):
        from masoniteorm.models import Model

        self.app.make("HookHandler").fire("*ExceptionHook")

        dump_objs = []
        for dump_name in self.app.make("ObjDumpList"):
            obj = self.app.make(dump_name)
            dump_objs.append(
                {
                    "obj": obj,
                    "members": inspect.getmembers(obj, predicate=inspect.ismethod),
                    "properties": inspect.getmembers(obj),
                }
            )

        self.response.view(
            self.view.render(
                "/masonite/snippets/exceptions/dump",
                {
                    "objs": dump_objs,
                    "type": type,
                    "list": list,
                    "inspect": inspect,
                    "hasattr": hasattr,
                    "getattr": getattr,
                    "Model": Model,
                    "isinstance": isinstance,
                    "show_methods": (bool, str, list, dict),
                    "len": len,
                },
            )
        )<|MERGE_RESOLUTION|>--- conflicted
+++ resolved
@@ -99,20 +99,13 @@
 
         handler = Handler(exception)
         handler.integrate(SolutionsIntegration())
-<<<<<<< HEAD
-        handler.integrate(
-            StackOverflowIntegration(),
-        )
-=======
         handler.integrate(StackOverflowIntegration(),)
->>>>>>> b1d0ea02
 
         if "application/json" in request.header("Content-Type"):
             stacktrace = []
             for trace in handler.stacktrace():
                 stacktrace.append(trace.file + " line " + str(trace.lineno))
 
-<<<<<<< HEAD
             return response.json(
                 {
                     "Exeption": handler.exception(),
@@ -121,9 +114,6 @@
                 },
                 status=500,
             )
-=======
-            return response.json({"Exeption": handler.exception(), "Message": str(exception), "traceback": stacktrace}, status=500)
->>>>>>> b1d0ea02
 
         response.view(handler.render(), status=500)
 
