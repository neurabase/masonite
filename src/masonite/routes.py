"""Module for the Routing System."""

import cgi
import importlib
import json
import re

from .exceptions import RouteMiddlewareNotFound, InvalidRouteCompileException, RouteException
from .view import View


class Route:
    """Route class used to handle routing."""

    route_compilers = {
        'int': r'(\d+)',
        'integer': r'(\d+)',
        'string': r'([a-zA-Z]+)',
        'default': r'([\w.-]+)',
        'signed': r'([\w\-=]+)',
    }

    def __init__(self, environ=None):
        """Route constructor.

        Keyword Arguments:
            environ {dict} -- WSGI environ (default: {None})
        """
        self.url_list = []
        self.method_type = ['GET']

        if environ:
            self.environ = environ
            self.url = environ['PATH_INFO']

            if self.is_not_get_request():
                self.environ['QUERY_STRING'] = self.set_post_params()

    def load_environ(self, environ):
        """Load the WSGI environ into the class.

        Arguments:
            environ {dict} -- WSGI environ

        Returns:
            self
        """
        self.environ = environ
        self.url = environ['PATH_INFO']

        if self.is_not_get_request():
            self.environ['QUERY_STRING'] = self.set_post_params()

        return self

    def set_post_params(self):
        """Return the correct input.

        Returns:
            dict -- Dictionary of post parameters.
        """
        fields = None
        if self.is_not_get_request():
            if 'CONTENT_TYPE' in self.environ and 'application/json' in self.environ['CONTENT_TYPE']:
                try:
                    request_body_size = int(
                        self.environ.get('CONTENT_LENGTH', 0))
                except ValueError:
                    request_body_size = 0

                request_body = self.environ['wsgi.input'].read(
                    request_body_size)

                if isinstance(request_body, bytes):
                    request_body = request_body.decode('utf-8')

                return json.loads(request_body or '{}')
            else:
                fields = cgi.FieldStorage(
                    fp=self.environ['wsgi.input'], environ=self.environ, keep_blank_values=1)
                return fields

    def is_post(self):
        """Check to see if the current request is a POST request.

        Returns:
            bool
        """
        if self.environ['REQUEST_METHOD'] == 'POST':
            return True

        return False

    def is_not_get_request(self):
        """Check if current request is not a get request.

        Returns:
            bool
        """
        if not self.environ['REQUEST_METHOD'] == 'GET':
            return True

        return False

    def compile(self, key, to=''):
        self.route_compilers.update({key: to})
        return self

    def generated_url_list(self):
        """Return the URL list.

        Returns:
            list -- URL list.
        """
        return self.url_list


class BaseHttpRoute:
    """Base route for HTTP routes."""

    def __init__(self):
        self.method_type = ['GET']
        self.output = False
        self.route_url = None
        self.request = None
        self.named_route = None
        self.required_domain = None
        self.module_location = 'app.http.controllers'
        self.list_middleware = []
        self.default_parameters = {}
        self.e = False

    def default(self, dictionary):
        self.default_parameters.update(dictionary)
        return self

    def get_default_parameter(self, key):
        return self.default_parameters.get(key, None)

    def route(self, route, output):
        """Load the route into the class. This also looks for the controller and attaches it to the route.

        Arguments:
            route {string} -- This is a URI to attach to the route (/dashboard/user).
            output {string|object} -- Controller to attach to the route.

        Returns:
            self
        """
        self.output = output
        self._find_controller(output)

        if not route.startswith('/'):
            route = '/' + route

        if route.endswith('/') and route != '/':
            route = route[:-1]

        self.route_url = route
        self._compiled_url = self.compile_route_to_regex()
        return self

    def view(self, route, template, dictionary={}):
        view_route = ViewRoute(self.method_type, route, template, dictionary)
        return view_route

    def _find_controller(self, controller):
        """Find the controller to attach to the route.

        Arguments:
            controller {string|object} -- String or object controller to search for.

        Returns:
            None
        """
        module_location = self.module_location
        # If the output specified is a string controller
        if isinstance(controller, str):
            mod = controller.split('@')
            # If trying to get an absolute path via a string
            if mod[0].startswith('/'):
                module_location = '.'.join(
                    mod[0].replace('/', '').split('.')[0:-1])
            elif '.' in mod[0]:
                # This is a deeper module controller
                module_location += '.' + '.'.join(mod[0].split('.')[:-1])
        else:
            if controller is None:
                return None

            fully_qualified_name = controller.__qualname__
            mod = fully_qualified_name.split('.')
            module_location = controller.__module__

        # Gets the controller name from the output parameter
        # This is used to add support for additional modules
        # like 'LoginController' and 'Auth.LoginController'
        get_controller = mod[0].split('.')[-1]

        try:
            # Import the module
            if isinstance(controller, str):
                module = importlib.import_module(
                    '{0}.'.format(module_location) + get_controller)
            else:
                module = importlib.import_module(
                    '{0}'.format(module_location))

            # Get the controller from the module
            self.controller = getattr(module, get_controller)

            # Set the controller method on class. This is a string
            self.controller_method = mod[1]
        except ImportError as e:
            import sys
            import traceback
            _, _, exc_tb = sys.exc_info()
            self.e = e
        except Exception as e:  # skipcq
            import sys
            import traceback
            _, _, exc_tb = sys.exc_info()
            self.e = e
            print('\033[93mTrouble importing controller!', str(e), '\033[0m')
        if not self.e:
            self.module_location = module_location

    def get_response(self):
        # Resolve Controller Constructor
        if self.e:
            print('\033[93mCannot find controller {}. Did you create this one?'.format(self.output), '\033[0m')
            raise SyntaxError(str(self.e))

        controller = self.request.app().resolve(self.controller)

        # Resolve Controller Method
        response = self.request.app().resolve(
            getattr(controller, self.controller_method), *self.request.url_params.values())

        if isinstance(response, View):
            response = response.rendered_template

        return response

    def domain(self, domain):
        """Set the subdomain for the route.

        Arguments:
            domain {string|list|tuple} -- The string or list of subdomains to attach to this route.

        Returns:
            self
        """
        self.required_domain = domain
        return self

    def module(self, module):
        """DEPRECATED :: The base module to look for string controllers.

        Arguments:
            module {string} -- The string representation of a module to look for controllers.

        Returns:
            self
        """
        self.module_location = module
        return self

    def has_required_domain(self):
        """Check if the route has the required subdomain before executing the route.

        Returns:
            bool
        """
        if self.request.has_subdomain() and (self.required_domain == '*' or self.request.subdomain == self.required_domain):
            return True
        return False

    def name(self, name):
        """Specify the name of the route.

        Arguments:
            name {string} -- Sets a name for the route.

        Returns:
            self
        """
        self.named_route = name
        return self

    def load_request(self, request):
        """Load the request into this class.

        Arguments:
            request {masonite.request.Request} -- Request object.

        Returns:
            self
        """
        self.request = request
        return self

    def middleware(self, *args):
        """Load a list of middleware to run.

        Returns:
            self
        """
        for arg in args:
            if arg not in self.list_middleware:
                self.list_middleware.append(arg)

        return self

    def run_middleware(self, type_of_middleware):
        """Run route middleware.

        Arguments:
            type_of_middleware {string} -- Type of middleware to be ran (before|after)

        Raises:
            RouteMiddlewareNotFound -- Thrown when the middleware could not be found.
        """
        # Get the list of middleware to run for a route.
        for arg in self.list_middleware:
            if ':' in arg:
                middleware_to_run, arguments = arg.split(':')
                # Splits "name:value1,value2" into ['value1', 'value2']
                arguments = arguments.split(',')
                for index, argument in enumerate(arguments):
                    if argument.startswith('@'):
                        _, argument = argument.split('@')
                        arguments[index] = self.request.param(argument)
            else:
                middleware_to_run = arg
                arguments = []

            middleware_to_run = self.request.app().make('RouteMiddleware')[middleware_to_run]
            if not isinstance(middleware_to_run, list):
                middleware_to_run = [middleware_to_run]

            try:
                for middleware in middleware_to_run:
                    located_middleware = self.request.app().resolve(middleware)
                    if hasattr(located_middleware, type_of_middleware):
                        getattr(located_middleware, type_of_middleware)(*arguments)
            except KeyError:
                raise RouteMiddlewareNotFound(
                    "Could not find the '{0}' route middleware".format(arg))

    def compile_route_to_regex(self):
        """Compile the given route to a regex string.

        Arguments:
            route {string} -- URI of the route to compile.

        Returns:
            string -- Compiled URI string.
        """
        # Split the route
        split_given_route = self.route_url.split('/')
        # compile the provided url into regex
        url_list = []
        regex = '^'
        for regex_route in split_given_route:
            # if not regex_route:
            #     continue
            if '@' in regex_route:
                if ':' in regex_route:
                    try:
                        regex += Route.route_compilers[regex_route.split(':')[
                            1]]
                    except KeyError:
                        if hasattr(self, '_compiled_regex'):
                            raise InvalidRouteCompileException(
                                'Route compiler "{}" is not an available route compiler. '
                                'Verify you spelled it correctly or that you have added it using the compile() method.'.format(
                                    regex_route.split(':')[1])
                            )
                        self._compiled_regex = None
                        self._compiled_regex_end = None
                        return

                else:
                    regex += Route.route_compilers['default']

                regex += r'\/'

                # append the variable name passed @(variable):int to a list
                url_list.append(
                    regex_route.replace('@', '').split(':')[0]
                )
            elif '?' in regex_route:
                # Make the preceding token match 0 or more
                regex += "?"

                if ':' in regex_route:

                    try:
                        regex += Route.route_compilers[regex_route.split(':')[1]] + '*'
                    except KeyError:
                        if hasattr(self, '_compiled_regex'):
                            raise InvalidRouteCompileException(
                                'Route compiler "{}" is not an available route compiler. '
                                'Verify you spelled it correctly or that you have added it using the compile() method.'.format(
                                    regex_route.split(':')[1])
                            )
                        self._compiled_regex = None
                        self._compiled_regex_end = None
                        return

                else:
                    regex += Route.route_compilers['default'] + '*'

                regex += r'\/'

                url_list.append(
                    regex_route.replace('?', '').split(':')[0]
                )
            else:
                regex += regex_route + r'\/'

        self.url_list = url_list
        regex += '$'
        self._compiled_regex = re.compile(regex.replace(r'\/$', r'$'))
        self._compiled_regex_end = re.compile(regex)

        return regex


class Get(BaseHttpRoute):
    """Class for specifying GET requests."""

    def __init__(self, route=None, output=None):
        """Get constructor."""
        super().__init__()
        self.method_type = ['GET']
        # self.list_middleware = []
        if route is not None and output is not None:
            self.route(route, output)


class Head(BaseHttpRoute):
    """Class for specifying HEAD requests."""

    def __init__(self, route=None, output=None):
        """Head constructor."""
        super().__init__()
        self.method_type = ['HEAD']
        if route is not None and output is not None:
            self.route(route, output)


class Post(BaseHttpRoute):
    """Class for specifying POST requests."""

    def __init__(self, route=None, output=None):
        """Post constructor."""
        super().__init__()
        self.method_type = ['POST']
        if route is not None and output is not None:
            self.route(route, output)


class Match(BaseHttpRoute):
    """Class for specifying Match requests."""

    def __init__(self, method_type=['GET'], route=None, output=None):
        """Match constructor."""
        super().__init__()
        if not isinstance(method_type, list):
            raise RouteException("Method type needs to be a list. Got '{}'".format(method_type))

        # Make all method types in list uppercase
        self.method_type = [x.upper() for x in method_type]
        if route is not None and output is not None:
            self.route(route, output)


class Put(BaseHttpRoute):
    """Class for specifying PUT requests."""

    def __init__(self, route=None, output=None):
        """Put constructor."""
        super().__init__()
        self.method_type = ['PUT']
        if route is not None and output is not None:
            self.route(route, output)


class Patch(BaseHttpRoute):
    """Class for specifying Patch requests."""

    def __init__(self, route=None, output=None):
        """Patch constructor."""
        super().__init__()
        self.method_type = ['PATCH']
        if route is not None and output is not None:
            self.route(route, output)


class Delete(BaseHttpRoute):
    """Class for specifying Delete requests."""

    def __init__(self, route=None, output=None):
        """Delete constructor."""
        super().__init__()
        self.method_type = ['DELETE']
        if route is not None and output is not None:
            self.route(route, output)


class Connect(BaseHttpRoute):
    """Class for specifying Connect requests."""

    def __init__(self, route=None, output=None):
        """Connect constructor."""
        super().__init__()
        self.method_type = ['CONNECT']
        if route is not None and output is not None:
            self.route(route, output)


class Options(BaseHttpRoute):
    """Class for specifying Options requests."""

    def __init__(self, route=None, output=None):
        """Options constructor."""
        super().__init__()
        self.method_type = ['OPTIONS']
        if route is not None and output is not None:
            self.route(route, output)

        print('The Masonite development server is not capable of handling OPTIONS preflight requests.')
        print('You should use a more powerful server if using the Option')


class Trace(BaseHttpRoute):
    """Class for specifying Trace requests."""

    def __init__(self, route=None, output=None):
        """Trace constructor."""
        super().__init__()
        self.method_type = ['TRACE']
        if route is not None and output is not None:
            self.route(route, output)


class ViewRoute(BaseHttpRoute):

    def __init__(self, method_type, route, template, dictionary):
        """Class used for view routes.

        This class should be returned when a view is called on an HTTP route.
        This is useful when returning a view that doesn't need any special logic and only needs a dictionary.

        Arguments:
            method_type {string} -- The method type (GET, POST, PUT etc)
            route {string} -- The current route (/test/url)
            template {string} -- The template to use (dashboard/user)
            dictionary {dict} -- The dictionary to use to render the template.
        """

        super().__init__()
        self.method_type = method_type
        self.route_url = route
        self.template = template
        self.dictionary = dictionary
        self._compiled_url = self.compile_route_to_regex()

    def get_response(self):
        return self.request.app().make('ViewClass').render(self.template, self.dictionary).rendered_template


class Redirect(BaseHttpRoute):

    def __init__(self, current_route, future_route, status=302, methods=['GET']):
        """Class used for view routes.

        This class should be returned when a view is called on an HTTP route.
        This is useful when returning a view that doesn't need any special logic and only needs a dictionary.

        Arguments:
            method_type {string} -- The method type (GET, POST, PUT etc)
            route {string} -- The current route (/test/url)
            template {string} -- The template to use (dashboard/user)
            dictionary {dict} -- The dictionary to use to render the template.
        """
        super().__init__()
        self.method_type = methods
        self.route_url = current_route
        self.status = status
        self.future_route = future_route
        self._compiled_url = self.compile_route_to_regex()

    def get_response(self):
        return self.request.redirect(self.future_route, status=self.status)


class RouteGroup:
    """Class for specifying Route Groups."""

    def __new__(cls, routes=[], middleware=[], domain=[], prefix='', name='', add_methods=[], namespace=''):
        """Call when this class is first called. This is to give the ability to return a value in the constructor.

        Keyword Arguments:
            routes {list} -- List of routes. (default: {[]})
            middleware {list} -- List of middleware. (default: {[]})
            domain {list} -- String or list of domains to attach to all the routes. (default: {[]})
            prefix {str} -- Prefix to attach to all the route URI's. (default: {''})
            name {str} -- Base name to attach to all the routes. (default: {''})
            namespace {str} -- Namespace path to attach to all the routes. (default: {''})

        Returns:
            list -- Returns a list of routes.
        """
        from .helpers.routes import flatten_routes
        cls.routes = flatten_routes(routes)

        if middleware:
            cls._middleware(cls, *middleware)

        if add_methods:
            cls._add_methods(cls, *add_methods)

        if domain:
            cls._domain(cls, domain)

        if namespace:
            cls._namespace(cls, namespace)

        if prefix:
            cls._prefix(cls, prefix)

        if name:
            cls._name(cls, name)

        return cls.routes

    def _middleware(self, *middleware):
        """Attach middleware to all routes.

        Returns:
            list -- Returns list of routes.
        """
        for route in self.routes:
            route.middleware(*middleware)

        return self.routes

    def _add_methods(self, *methods):
        """Attach more methods to all routes.

        Returns:
            list -- Returns list of routes.
        """
        for route in self.routes:
            route.method_type.append(*methods)

        return self.routes

    def _domain(self, domain):
        """Attach a domain to all routes.

        Arguments:
            domain {str|list|tuple} -- List of domains to attach to all the routes.
        """
        for route in self.routes:
            route.domain(domain)

    def _prefix(self, prefix):
        """Prefix a string to all domain URI's.

        Arguments:
            prefix {str} -- String to prefix to all Routes.
        """
        for route in self.routes:
            if route.route_url == '/':
                route.route_url = ''

            route.route_url = prefix + route.route_url
            route.compile_route_to_regex()

    def _name(self, name):
        """Name to prefix to all routes.

        Arguments:
            name {str} -- String to prefix to all routes.
        """
        for route in self.routes:
            if isinstance(route.named_route, str):
                route.named_route = name + route.named_route

<<<<<<< HEAD
    def _namespace(self, namespace):
        """Namespace of the controller for all routes

        Arguments:
            namespace {str} -- String to add to find controllers for all Routes.
        """
        if not namespace.endswith('.'):
            namespace += '.'
        for route in self.routes:
            if isinstance(route.output, str):
                route.e = False  # reset any previous find_controller attempt
                route.output = namespace + route.output
                route._find_controller(route.output)
=======

class Resource:

    def __new__(cls, base='', controller='', only=['index', 'create', 'store', 'show', 'edit', 'update', 'destroy'], names={}):
        routes = []

        if 'index' in only:
            route = Get("{}".format(base), "{}@index".format(controller))
            if 'index' in names:
                route.name(names['index'])
            routes.append(route)
        if 'create' in only:
            route = Get("{}/create".format(base), "{}@create".format(controller))
            if 'create' in names:
                route.name(names['create'])
            routes.append(route)
        if 'store' in only:
            route = Post("{}".format(base), "{}@store".format(controller))
            if 'store' in names:
                route.name(names['store'])
            routes.append(route)
        if 'show' in only:
            route = Get("{}/@id".format(base), "{}@show".format(controller))
            if 'show' in names:
                route.name(names['show'])
            routes.append(route)
        if 'edit' in only:
            route = Get("{}/@id/edit".format(base), "{}@edit".format(controller))
            if 'edit' in names:
                route.name(names['edit'])
            routes.append(route)
        if 'update' in only:
            route = Match(['PUT', 'PATCH']).route("{}/@id".format(base), "{}@update".format(controller))
            if 'update' in names:
                route.name(names['update'])
            routes.append(route)
        if 'destroy' in only:
            route = Delete("{}/@id".format(base), "{}@destroy".format(controller))
            if 'destroy' in names:
                route.name(names['destroy'])
            routes.append(route)

        return routes
>>>>>>> de43d3ce
<|MERGE_RESOLUTION|>--- conflicted
+++ resolved
@@ -691,7 +691,6 @@
             if isinstance(route.named_route, str):
                 route.named_route = name + route.named_route
 
-<<<<<<< HEAD
     def _namespace(self, namespace):
         """Namespace of the controller for all routes
 
@@ -705,7 +704,6 @@
                 route.e = False  # reset any previous find_controller attempt
                 route.output = namespace + route.output
                 route._find_controller(route.output)
-=======
 
 class Resource:
 
@@ -748,5 +746,4 @@
                 route.name(names['destroy'])
             routes.append(route)
 
-        return routes
->>>>>>> de43d3ce
+        return routes