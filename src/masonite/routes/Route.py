from ..controllers.ViewController import ViewController
from .HTTPRoute import HTTPRoute
from ..utils.collections import flatten
from ..utils.str import modularize
from ..controllers import RedirectController


class Route:

    routes = []
    compilers = {
        "int": r"(\d+)",
        "integer": r"(\d+)",
        "string": r"([a-zA-Z]+)",
        "default": r"([\w.-]+)",
        "signed": r"([\w\-=]+)",
        "uuid": r"([0-9a-fA-F]{8}\b-[0-9a-fA-F]{4}\b-[0-9a-fA-F]{4}\b-[0-9a-fA-F]{4}\b-[0-9a-fA-F]{12})",
    }
    controllers_locations = []

    def __init__(self):
        pass

    @classmethod
    def get(self, url, controller, module_location=None, **options):
        return HTTPRoute(
            url,
            controller,
            request_method=["get", "head"],
            compilers=self.compilers,
            controllers_locations=module_location or self.controllers_locations,
            **options,
        )

    @classmethod
    def post(self, url, controller, **options):
        return HTTPRoute(
            url,
            controller,
            request_method=["post"],
            compilers=self.compilers,
            controllers_locations=self.controllers_locations,
            **options,
        )

    @classmethod
    def put(self, url, controller, **options):
        return HTTPRoute(
            url,
            controller,
            request_method=["put"],
            compilers=self.compilers,
            controllers_locations=self.controllers_locations,
            **options,
        )

    @classmethod
    def patch(self, url, controller, **options):
        return HTTPRoute(
            url,
            controller,
            request_method=["patch"],
            compilers=self.compilers,
            controllers_locations=self.controllers_locations,
            **options,
        )

    @classmethod
    def delete(self, url, controller, **options):
        return HTTPRoute(
            url,
            controller,
            request_method=["delete"],
            compilers=self.compilers,
            controllers_locations=self.controllers_locations,
            **options,
        )

    @classmethod
    def options(self, url, controller, **options):
        return HTTPRoute(
            url,
            controller,
            request_method=["options"],
            compilers=self.compilers,
            controllers_locations=self.controllers_locations,
            **options,
        )

    @classmethod
    def default(self, url, controller, **options):
        return self

    @classmethod
    def redirect(self, url, new_url, **options):
        return HTTPRoute(
            url,
            RedirectController.redirect,
            request_method=["get"],
            compilers=self.compilers,
            controllers_locations=self.controllers_locations,
            controller_bindings=[new_url, options.get("status", 302)],
            **options,
        )

    @classmethod
    def view(self, url, template, data=None, **options):
        if not data:
            data = {}

        return HTTPRoute(
            url,
            ViewController.show,
            request_method=options.get("method", ["get"]),
            compilers=self.compilers,
            controllers_locations=self.controllers_locations,
            controller_bindings=[template, data],
            **options,
        )

    @classmethod
    def permanent_redirect(self, url, new_url, **options):
        return HTTPRoute(
            url,
            RedirectController.redirect,
            request_method=["get"],
            compilers=self.compilers,
            controllers_locations=self.controllers_locations,
            controller_bindings=[new_url, 301],
            **options,
        )

    @classmethod
    def match(self, request_methods, url, controller, **options):
        return HTTPRoute(
            url,
            controller,
            request_method=request_methods,
            compilers=self.compilers,
            controllers_locations=self.controllers_locations,
            **options,
        )

    @classmethod
    def group(self, *routes, **options):
        inner = []
        for route in flatten(routes):
            prefix = options.get("prefix")
            if prefix:
                if not prefix.startswith("/"):
                    prefix = "/" + prefix
                if route.url == "" or route.url == "/":
                    route.url = prefix
                else:
                    route.url = prefix + route.url

                route.compile_route_to_regex()

            if options.get("name"):
                route._name = options.get("name") + route._name

            if options.get("domain"):
                route.domain(options.get("domain"))

            if options.get("middleware"):
                middleware = route.list_middleware
                middleware = options.get("middleware", []) + middleware

                route.set_middleware(middleware)

            inner.append(route)
        self.routes = inner
        return inner

    @classmethod
    def resource(self, base_url, controller):
        return [
            self.get(f"/{base_url}", f"{controller}@index").name(f"{base_url}.index"),
            self.get(f"/{base_url}/create", f"{controller}@create").name(
                f"{base_url}.create"
            ),
            self.post(f"/{base_url}", f"{controller}@store").name(f"{base_url}.store"),
            self.get(f"/{base_url}/@id", f"{controller}@show").name(f"{base_url}.show"),
            self.get(f"/{base_url}/@id/edit", f"{controller}@edit").name(
                f"{base_url}.edit"
            ),
            self.match(
                ["put", "patch"], f"/{base_url}/@id", f"{controller}@update"
            ).name(f"{base_url}.update"),
            self.delete(f"/{base_url}/@id", f"{controller}@destroy").name(
                f"{base_url}.destroy"
            ),
        ]

    @classmethod
    def api(self, base_url, controller):
        return [
            self.get(f"/{base_url}", f"{controller}@index").name(f"{base_url}.index"),
            self.post(f"/{base_url}", f"{controller}@store").name(f"{base_url}.store"),
            self.get(f"/{base_url}/@id", f"{controller}@show").name(f"{base_url}.show"),
            self.match(
                ["put", "patch"], f"/{base_url}/@id", f"{controller}@update"
            ).name(f"{base_url}.update"),
            self.delete(f"/{base_url}/@id", f"{controller}@destroy").name(
                f"{base_url}.destroy"
            ),
        ]

    @classmethod
<<<<<<< HEAD
    def fallback(self, controller, module_location=None, **options):
        return HTTPRoute(
            url=".*",
            controller=controller,
            request_method=["get", "head"],
            compilers=self.compilers,
            controllers_locations=module_location or self.controllers_locations,
=======
    def any(self, url, controller, module_location=None, **options):
        return self.match(
            ("GET", "POST", "PUT", "PATCH", "DELETE", "OPTIONS"),
            url,
            controller,
            module_location=module_location,
>>>>>>> 029397de
            **options,
        )

    @classmethod
    def compile(self, key, to=""):
        self.compilers.update({key: to})
        return self

    @classmethod
    def set_controller_locations(self, *controllers_locations):
        self.controllers_locations = list(map(modularize, controllers_locations))
        return self

    @classmethod
    def add_controller_locations(self, *controllers_locations):
        self.controllers_locations.extend(list(map(modularize, controllers_locations)))
        return self<|MERGE_RESOLUTION|>--- conflicted
+++ resolved
@@ -207,7 +207,6 @@
         ]
 
     @classmethod
-<<<<<<< HEAD
     def fallback(self, controller, module_location=None, **options):
         return HTTPRoute(
             url=".*",
@@ -215,14 +214,13 @@
             request_method=["get", "head"],
             compilers=self.compilers,
             controllers_locations=module_location or self.controllers_locations,
-=======
+
     def any(self, url, controller, module_location=None, **options):
         return self.match(
             ("GET", "POST", "PUT", "PATCH", "DELETE", "OPTIONS"),
             url,
             controller,
             module_location=module_location,
->>>>>>> 029397de
             **options,
         )
 
