from inspect import isclass
import re
<<<<<<< HEAD
=======
from urllib import parse
>>>>>>> e4b4c630

from ..utils.str import modularize, removeprefix
from ..exceptions import InvalidRouteCompileException
from ..facades import Loader
from ..controllers import Controller
from ..exceptions import LoaderNotFound


class HTTPRoute:
    def __init__(
        self,
        url,
        controller=None,
        request_method=["get"],
        name=None,
        compilers=None,
        controllers_locations=["app.http.controllers"],
        controller_bindings=[],
        **options,
    ):
        if not url.startswith("/"):
            url = "/" + url
        if url.endswith("/") and url != "/":
            url = url[:-1]

        self.url = url
        self.controllers_locations = controllers_locations
        self.controller = controller
        self.controller_class = None
        self.controller_instance = None
        self.controller_method = None
        self._domain = None
        self._name = name

        self.request_method = [x.lower() for x in request_method]
        # add HEAD method if GET
        if "get" in self.request_method and "head" not in self.request_method:
            self.request_method.append("head")

        self.list_middleware = []
        self.excluded_middlewares = []
        self.e = None
        self.compilers = compilers or {}
        self._find_controller(controller)
        self.controller_bindings = controller_bindings
        self.compile_route_to_regex()

    def __str__(self):
        return f"<HttpRoute [{self._name}]: {self.url}>"

    def match(self, path, request_method, subdomain=None):

        route_math = (
            re.match(self._compiled_regex, path)
            or re.match(self._compiled_regex_end, path)
        ) and request_method.lower() in self.request_method

        domain_match = subdomain == self._domain

        return route_math and domain_match

    def get_name(self):
        return self._name

    def matches(self, path):
        return re.match(self._compiled_regex, path) or re.match(
            self._compiled_regex_end, path
        )

    def match_name(self, name):
        return name == self._name

    def name(self, name):
        self._name = name
        return self

    def domain(self, subdomain):
        self._domain = subdomain
        return self

    def to_url(self, parameters: dict = {}, query_params: dict = {}) -> str:
        """Transform route to a URL string with the given url and query parameters."""

        # Split the url into a list
        split_url = self.url.split("/")

        # Start beginning of the new compiled url
        compiled_url = "/"

        # Iterate over the list
        for url in split_url:
            if url:
                # if the url contains a parameter variable like @id:int
                if "@" in url:
                    url = url.replace("@", "").split(":")[0]
                    if isinstance(parameters, dict):
                        compiled_url += str(parameters[url]) + "/"
                    elif isinstance(parameters, list):
                        compiled_url += str(parameters.pop(0)) + "/"
                elif "?" in url:
                    url = url.replace("?", "").split(":")[0]
                    if isinstance(parameters, dict):
                        compiled_url += str(parameters.get(url, "/")) + "/"
                    elif isinstance(parameters, list):
                        compiled_url += str(parameters.pop(0)) + "/"
                else:
                    compiled_url += url + "/"

        # The loop isn't perfect and may have an unwanted trailing slash
        if compiled_url.endswith("/"):
            compiled_url = compiled_url[:-1]

        # The loop isn't perfect and may have 2 slashes next to eachother
        if "//" in compiled_url:
            compiled_url = compiled_url.replace("//", "/")

        # Add eventual query parameters
        if query_params:
            compiled_url += "?" + parse.urlencode(query_params)
        return compiled_url

    def _find_controller(self, controller):
        """Find the controller to attach to the route. Look for controller (str or class) in all
        specified controllers_location.

        Arguments:
            controller {string|object} -- String or object controller to search for.

        Returns:
            None
        """
        if controller is None:
            return None
        # If the output specified is a string controller e.g. "WelcomeController@show"
        elif isinstance(controller, str):
            if "@" in controller:
                controller_path, controller_method_str = controller.split("@")
            else:
                controller_path = controller
                controller_method_str = "__call__"

            controller_path = modularize(controller_path).split(".")
            if len(controller_path) > 1:
                controller_name = controller_path.pop()
                prefix_path = ".".join(controller_path)
            else:
                controller_name = controller_path[0]
                prefix_path = ""
            # build a list of all locations where the controller can be found
            # if the controller is defined such as auth.WelcomeController, append the prefix path to
            # the locations
            locations = list(
                map(
                    lambda loc: f"{loc}.{removeprefix(prefix_path, loc)}"
                    if prefix_path
                    else loc,
                    self.controllers_locations,
                )
            )
            try:
                self.controller_class = Loader.find(
                    Controller, locations, controller_name, raise_exception=True
                )
            except LoaderNotFound as e:
                self.e = e
                print("\033[93mTrouble importing controller!", str(e), "\033[0m")
        # controller is an instance with a bound method
        elif hasattr(controller, "__self__"):
            _, controller_method_str = controller.__qualname__.split(".")
            self.controller_instance = controller.__self__

        # it's a class or class.method, we don't have to find it, just get the class
        elif hasattr(controller, "__qualname__"):
            if "." in controller.__qualname__:
                controller_name, controller_method_str = controller.__qualname__.split(
                    "."
                )
            else:
                controller_name = controller.__qualname__
                controller_method_str = "__call__"

            try:
                self.controller_class = Loader.get_object(
                    controller.__module__, controller_name, raise_exception=True
                )
            except LoaderNotFound as e:
                self.e = e
                print("\033[93mTrouble importing controller!", str(e), "\033[0m")
        # it's a controller instance
        else:
            self.controller_instance = controller
            controller_method_str = "__call__"

        # Set the controller method on class. This is a string
        self.controller_method = controller_method_str

    def get_response(self, app=None):
        from ..response import Response

        # Resolve Controller Constructor
        if self.e:
            print(
                "\033[93mCannot find controller {}. Did you create this one?".format(
                    self.controller
                ),
                "\033[0m",
            )
            raise SyntaxError(str(self.e))

        if app:
            if self.controller_instance:
                controller = self.controller_instance
            else:
                controller = app.resolve(
                    self.controller_class, *self.controller_bindings
                )
            # resolve route parameters
            params = self.extract_parameters(app.make("request").get_path()).values()
            # Resolve Controller Method
            response = app.resolve(getattr(controller, self.controller_method), *params)

            # if request method is HEAD, return a response without content but with
            # headers that would be returned if request's URL was requested with GET method instead
            # https://developer.mozilla.org/en-US/docs/Web/HTTP/Methods/HEAD
            if app.make("request").get_request_method().upper() == "HEAD":
                real_response = app.make("response").view(response)
                response = Response(app).status(204)
                response.header_bag = real_response.header_bag
                app.bind("response", response)
            return response

        if self.controller_instance:
            controller = self.controller_instance
        else:
            controller = self.controller_class(*self.controller_bindings)

        return getattr(controller, self.controller_method)()

    def middleware(self, *args):
        """Load a list of middleware to run.

        Returns:
            self
        """
        for arg in args:
            if arg and arg not in self.list_middleware:
                self.list_middleware.append(arg)
        return self

    def prepend_middleware(self, *args):
        """Load a list of middleware to run.

        Returns:
            self
        """
        for arg in args:
            if arg and arg not in self.list_middleware:
                self.list_middleware.insert(0, arg)
        return self

    def get_middlewares(self):
        """Get all the middlewares to run for this route."""
        middlewares = self.list_middleware

        for middleware in self.excluded_middlewares:
            if middleware in middlewares:
                middlewares.remove(middleware)

        return middlewares

    def set_middleware(self, middleware):
        """Get all the middlewares to run for this route."""
        self.list_middleware = middleware

        return self

    def exclude_middleware(self, *args):
        """Remove a list of middleware for this route. It can be useful when
        using Route group middleware to override middleware for a given route in the group."""
        for middleware in args:
            self.excluded_middlewares.append(middleware)
        return self

    def compile_route_to_regex(self):
        """Compile the given route to a regex string.

        Arguments:
            route {string} -- URI of the route to compile.

        Returns:
            string -- Compiled URI string.
        """
        # Split the route
        split_given_route = self.url.split("/")
        # compile the provided url into regex
        url_list = []
        regex = "^"
        for regex_route in split_given_route:
            if "@" in regex_route:
                if ":" in regex_route:
                    try:
                        regex += self.compilers[regex_route.split(":")[1]]
                    except KeyError:
                        raise InvalidRouteCompileException(
                            'Route compiler "{}" is not an available route compiler. '
                            "Verify you spelled it correctly or that you have added it using the compile() method.".format(
                                regex_route.split(":")[1]
                            )
                        )

                else:
                    regex += self.compilers["default"]

                regex += r"\/"

                # append the variable name passed @(variable):int to a list
                url_list.append(regex_route.replace("@", "").split(":")[0])
            elif "?" in regex_route:
                # Make the preceding token match 0 or more
                regex += "?"

                if ":" in regex_route:

                    try:
                        regex += self.compilers[regex_route.split(":")[1]] + "*"
                    except KeyError:
                        if self.request:
                            raise InvalidRouteCompileException(
                                'Route compiler "{}" is not an available route compiler. '
                                "Verify you spelled it correctly or that you have added it using the compile() method.".format(
                                    regex_route.split(":")[1]
                                )
                            )
                        self._compiled_regex = None
                        self._compiled_regex_end = None
                        return

                else:
                    regex += self.compilers["default"] + "*"

                regex += r"\/"

                url_list.append(regex_route.replace("?", "").split(":")[0])
            else:
                regex += regex_route + r"\/"

        self.url_list = url_list
        regex += "$"
        self._compiled_regex = re.compile(regex.replace(r"\/$", r"$"))
        self._compiled_regex_end = re.compile(regex)

        return regex

    def extract_parameters(self, path):
        if not self.url_list:
            return {}

        if (not path.endswith("/")) or path == "/":
            matching_regex = self._compiled_regex
        else:
            matching_regex = self._compiled_regex_end
        return dict(zip(self.url_list, matching_regex.match(path).groups()))<|MERGE_RESOLUTION|>--- conflicted
+++ resolved
@@ -1,9 +1,6 @@
 from inspect import isclass
 import re
-<<<<<<< HEAD
-=======
 from urllib import parse
->>>>>>> e4b4c630
 
 from ..utils.str import modularize, removeprefix
 from ..exceptions import InvalidRouteCompileException
