"""Request Module.

Request Module handles many different aspects of a single request
Methods which require the request and help ease development should
be put here.

Methods may return another object if necessary to expand capabilities
of this class.
"""

import re
import cgi
import json
from cgi import MiniFieldStorage
from http import cookies
from urllib.parse import parse_qs, quote

import tldextract
from cryptography.fernet import InvalidToken
from .auth.Sign import Sign
from .exceptions import InvalidHTTPStatusCode, RouteException
from .helpers import Dot as DictDot
from .helpers import clean_request_input, dot
from .helpers.Extendable import Extendable
from .helpers.routes import compile_route_to_regex, query_parse
from .helpers.status import response_statuses
from .helpers.time import cookie_expire_time
from .cookies import CookieJar
from .headers import HeaderBag, Header
from .response import Response


class Request(Extendable):
    """Handles many different aspects of a single request.

    This is the object passed through to the controllers
    as a request parameter

    Arguments:
        Extendable {masonite.helpers.Extendable.Extendable} -- Makes this class
        have the ability to extend another class at runtime.
    """

    def __init__(self, environ=None):
        """Request class constructor.

        Initializes several properties and sets various methods
        depending on the environtment.

        Keyword Arguments:
            environ {dictionary} -- WSGI environ dictionary. (default: {None})
        """
        self.cookie_jar = CookieJar()
        self.header_bag = HeaderBag()
        self.url_params = {}
        self.redirect_url = False
        self.redirect_route = False
        self.user_model = None
        self.subdomain = None
        self._activate_subdomains = False
        self.request_variables = {}
        self._test_user = False
        self.raw_input = None
        self.query_params = {}

        if environ:
            self.load_environ(environ)

        self.encryption_key = False
        self.container = None

    def input(self, name, default=False, clean=False, quote=True):
        """Get a specific input value.

        Arguments:
            name {string} -- Key of the input data

        Keyword Arguments:
            default {string} -- Default value if input does not exist (default: {False})
            clean {bool} -- Whether or not the return value should be
                            cleaned (default: {True})

        Returns:
            string
        """
        name = str(name)

        if "." in name and isinstance(
            self.request_variables.get(name.split(".")[0]), dict
        ):
            return clean_request_input(
                DictDot().dot(name, self.request_variables, default=default),
                clean=clean,
            )

        elif "." in name:
            name = dot(name, "{1}[{.}]")

        return clean_request_input(
            self.request_variables.get(name, default), clean=clean, quote=quote
        )

    def query(self, name, default=None, multi=False):
        """Get a specific query string value.

        Arguments:
            name {string} -- Key of the input data

        Keyword Arguments:
            default {any} -- Default value if input does not exist (default: {None})
            multi {bool} -- Whether to return all values of a multi value query string param
                            ie. quuery_param=one&query_param=two (default: {False})

        Returns:
            any
        """
        try:
            value = self.query_params[name]
        except KeyError:
            return default

        if not multi and value:
            return value[0]
        return value

    def all_query(self):
        """Get all query string values

        Returns:
            any
        """
        return self.query_params

    def is_post(self):
        """Check if the current request is a POST request.

        Returns:
            bool
        """
        if self.environ["REQUEST_METHOD"] == "POST":
            return True

        return False

    def is_not_get_request(self):
        """Check if the current request is not a get request.

        Returns:
            bool
        """
        if not self.environ["REQUEST_METHOD"] == "GET":
            return True

        return False

    def __set_request_method(self):
        """Private method for manually setting the request method.

        Returns:
            bool
        """
        if self.has("__method"):
            self.environ["REQUEST_METHOD"] = self.input("__method")
            return True

        return False

    def key(self, key):
        """Set the encryption key.

        Arguments:
            key {string} -- Encryption key

        Returns:
            self
        """
        self.encryption_key = key
        return self

    def all(self, internal_variables=True, clean=True, quote=True):
        """Get all the input data.

        Keyword Arguments:
            internal_variables {bool} -- Get the internal framework variables
                                            as well (default: {True})
            clean {bool} -- Whether or not the return value should be
                cleaned (default: {True})

        Returns:
            dict
        """

        if isinstance(self.raw_input, list):
            return self.raw_input

        if not internal_variables:
            without_internals = {}
            for key, value in self.request_variables.items():
                if not key.startswith("__"):
                    without_internals.update({key: value})
            return clean_request_input(without_internals, clean=clean, quote=quote)

        return clean_request_input(self.request_variables, clean=clean, quote=quote)

    def only(self, *names):
        """Return the specified request variables in a dictionary.

        Returns:
            dict
        """
        only_vars = {}

        for name in names:
            only_vars[name] = self.request_variables.get(name)

        return only_vars

    def without(self, *names):
        """Return the request variables in a dictionary without specified values.

        Returns:
            dict
        """
        only_vars = {}

        for name in self.request_variables:
            if name not in names:
                only_vars[name] = self.request_variables.get(name)

        return only_vars

    def load_app(self, app):
        """Load the container into the request class.

        Arguments:
            app {masonite.app.App} -- Application Container

        Returns:
            self
        """
        self.container = app
        return self

    def load_environ(self, environ):
        """Load the wsgi environment and sets various properties.

        Arguments:
            environ {dict} -- WSGI environ

        Returns:
            self
        """
        self.environ = environ
        self.header_bag.load(environ)
        self.method = environ["REQUEST_METHOD"]
        self.path = environ["PATH_INFO"]
        self.request_variables = {}
        self.raw_input = None

        if "QUERY_STRING" in environ and environ["QUERY_STRING"]:
            self.query_params = parse_qs(environ["QUERY_STRING"])

        if self.is_not_get_request():
            environ["POST_DATA"] = self.get_post_params()

        if "POST_DATA" in environ:
            self._set_standardized_request_variables(environ["POST_DATA"])
        elif "QUERY_STRING" in environ and environ["QUERY_STRING"]:
            self._set_standardized_request_variables(environ["QUERY_STRING"])

        if "HTTP_COOKIE" in environ:
            self.cookie_jar.load(environ["HTTP_COOKIE"])

        if self.has("__method"):
            self.__set_request_method()

        return self

    def get_post_params(self):
        """Return the correct input.

        Returns:
            dict -- Dictionary of post parameters.
        """
        fields = None
        if (
            "CONTENT_TYPE" in self.environ
            and "application/json" in self.environ["CONTENT_TYPE"].lower()
        ):
            try:
                request_body_size = int(self.environ.get("CONTENT_LENGTH", 0))
            except ValueError:
                request_body_size = 0

            request_body = self.environ["wsgi.input"].read(request_body_size)

            if isinstance(request_body, bytes):
                request_body = request_body.decode("utf-8")

            return json.loads(request_body or "{}")
        else:
            fields = cgi.FieldStorage(
                fp=self.environ["wsgi.input"],
                environ=self.environ,
                keep_blank_values=1,
            )
            return fields

    def _set_standardized_request_variables(self, variables):
        """The input data is not perfect so we have to standardize it into a dictionary.

        Arguments:
            variables {string|dict}
        """
        # vv = variables
        if isinstance(variables, str):
            variables = query_parse(variables)

        self.raw_input = variables
        if isinstance(variables, list):
            variables = {str(i): v for i, v in enumerate(variables)}

        try:
            for name in variables.keys():
                value = self._get_standardized_value(variables[name])
                self.request_variables[name.replace("[]", "")] = value
            return
        except TypeError:
            pass

        self.request_variables = {}

    def _get_standardized_value(self, value):
        """Get the standardized value based on the type of the value parameter.

        Arguments:
            value {list|dict|cgi.FileStorage|string}

        Returns:
            string|bool
        """
        if value is None:
            return None

        if isinstance(value, list):

            # If the list contains MiniFieldStorage objects then loop
            # through and get the values.
            if any(isinstance(storage_obj, MiniFieldStorage) for storage_obj in value):
                values = [storage_obj.value for storage_obj in value]

                # TODO: This needs to be removed in 2.2. A breaking change but
                # this code will result in inconsistent values
                # If there is only 1 element in the list then return the only value in the list
                if len(values) == 1:
                    return values[0]
                return values

            return value

        if isinstance(value, (str, int, dict)):
            return value

        if not value.filename:
            return value.value

        if value.filename:
            return value

        return False

    def app(self):
        """Return the application container.

        Returns:
            masonite.app.App -- Application container
        """
        # if self.container is None:
        #     raise AttributeError("The container has not been loaded into the Request class. Use the 'load_app' method to load the container.")
        return self.container

    def has(self, *args):
        """Check if all given keys in request variable exists.

        Returns:
            bool
        """
        return all((arg in self.request_variables) for arg in args)

    def scheme(self):
        """Get the current request url scheme

        Returns:
            string -- the scheme used for the request (http|https)
        """
        return self.environ["wsgi.url_scheme"]

    def referrer(self):
        """Gets the URL of the request that the current URL came from.

        Returns:
            string -- Returns the previous referring URL.
        """

        return self.environ.get("HTTP_REFERER")

    def host(self):
        """Get the server's hostname for the current request.

        Returns:
            string -- the hostname
        """
        host = self.environ.get("HTTP_HOST")
        if not host:
            host = self.environ["SERVER_NAME"]
        return host.split(":", 1)[0]

    def port(self):
        """Get the server's port number for the current request.

        Returns:
            string -- the server's port number.
        """
        return self.environ["SERVER_PORT"]

    def full_path(self, quoted=True):
        """Get the path part of the current request url. (including the application path).

        Args:
            quoted {bool} -- whether to escape special chars (default: {True}).

        Returns:
            string -- the path of the url
        """
        url = self.environ.get("SCRIPT_NAME", "") + self.environ.get("PATH_INFO", "")
        if quoted:
            url = quote(url)
        return url

    def url(self, include_standard_port=False):
        """Get the url of the current request including the scheme://host:port/path.

        Args:
            include_standard_port {bool} -- whether to include the port
                when the request uses the standard http(s) port (default: {False}).

        Returns:
            string -- the requested url.
        """
        scheme = self.scheme()
        host = self.host()
        port = self.port()
        path = self.full_path()
        if (
            include_standard_port
            or (scheme == "https" and port != "443")
            or (scheme == "http" and port != "80")
        ):
            port_part = ":{}".format(port)
        else:
            port_part = ""
        return "{}://{}{}{}".format(scheme, host, port_part, path)

    def full_url(self, include_standard_port=False):
        """Get the full url including query string of the current request.
            example:
             scheme://host:port/path?query-string

        Args:
            include_standard_port {bool} -- whether to include the port
                when the request uses the standard http(s) port (default: {False}).

        Returns:
            string -- The full request url
        """
        url = self.url(include_standard_port=include_standard_port)
        query_string = self.query_string()
        if query_string:
            return "{}?{}".format(url, query_string)
        else:
            return url

    def query_string(self):
        """Get the raw query string of the current request url.

        Returns:
            string -- The query-string of the request
        """
        return self.environ.get("QUERY_STRING", "")

    def status(self, status):
        """Set the HTTP status code.

        Arguments:
            status {string|integer} -- A string or integer with the standardized status code

        Returns:
            self
        """
        return self.app().make(Response).status(status)

    def route_exists(self, url):
        web_routes = self.container.make("WebRoutes")

        for route in web_routes:
            if route.route_url == url:
                return True

        return False

    def get_request_method(self):
        """Get the current request method.

        Returns:
            string -- returns GET, POST, PUT, etc
        """
        return self.environ["REQUEST_METHOD"]

    def header(self, key, value=None):
        """Set or gets a header depending on if "value" is passed in or not.

        Arguments:
            key {string|dict} -- The header you want to set or get. If the key is a dictionary, loop through each key pair
                                    and add them to the headers.

        Keyword Arguments:
            value {string} -- The value you want to set (default: {None})

        Returns:
            string|None|True -- Either return the value if getting a header,
                                None if it doesn't exist or True if setting the headers.
        """
        if isinstance(key, dict):
            for dic_key, dic_value in key.items():
                self._set_header(dic_key, dic_value)
            return

        # Get Headers
        if value is None:
            header = self.header_bag.get(key)
            if header:
                return header.value
            return ""

        self._set_header(key, value)

    def _set_header(self, key, value):
        # Set Headers

        self.header_bag.add(Header(key, value))

    def has_raw_header(self, key):
        return key in self.header_bag

    def get_headers(self):
        """Return all current headers to be set.

        Returns:
            list -- List containing a tuple of headers.
        """

        return self._compile_headers_to_tuple() + self.cookie_jar.render_response()

    def _compile_headers_to_tuple(self):
        """Compiles the current headers to a list of tuples.

        Returns:
            list -- A list of tuples.
        """

        return self.header_bag.render()

    def reset_headers(self):
        """Reset all headers being set.

        Typically ran at the end of the request
        because of this object acts like a singleton.

        Returns:
            None
        """
        self.header_bag = HeaderBag()

    def get_and_reset_headers(self):
        """Gets the headers but resets at the same time.

        This is useful at the end of the WSGI request to prevent
        Several requests from

        Returns:
            tuple
        """
        headers = self.get_headers()
        self.reset_headers()
        self.url_params = {}
<<<<<<< HEAD
        self.cookie_jar = CookieJar()
=======
        self.cookies = []
        self.query_params = {}
>>>>>>> b1d0ea02
        return headers

    def set_params(self, params):
        """Load the params into the class.

        These parameters are where the developer can retrieve the
        /url/@variable:string/ from the url.

        Arguments:
            params {dict} -- Dictionary of parameters to store on the class.

        Returns:
            self
        """
        self.url_params = params
        return self

    def param(self, parameter):
        """Retrieve the param from the URL.

        The "parameter" parameter in this method should be the name of the
        @variable passed into the url in web.py.

        Arguments:
            parameter {string} -- Specific argument to return.

        Returns:
            string|False -- Returns False if key does not exist.
        """
        if parameter in self.url_params:
            return self.url_params.get(parameter)
        return False

    def cookie(
        self,
        key,
        value,
        encrypt=True,
        http_only="HttpOnly;",
        path="/",
        expires=None,
        secure=False,
    ):
        """Set a cookie in the browser.

        Arguments:
            key {string} -- Name of the cookie you want set.
            value {string} -- Value of the cookie you want set.

        Keyword Arguments:
            encrypt {bool} -- Whether or not you want to encrypt the
                                cookie (default: {True})
            http_only {str} -- If the cookie is HttpOnly or not (default: {"HttpOnly;"})
            path {str} -- The path of the cookie to be set to. (default: {'/'})
            expires {string} -- When the cookie expires
                                (5 minutes, 1 minute, 10 hours, etc) (default: {''})

        Returns:
            self
        """

        if self.environ.get("SECURE_COOKIES") == "True":
            secure = True

        if encrypt:
            value = Sign(self.encryption_key).sign(value)
        else:
            value = value

        if expires:
            expires = cookie_expire_time(expires)

        self.cookie_jar.add(
            key,
            value,
            expires=expires,
            http_only=http_only,
            secure=secure,
            path=path,
            timezone="GMT",
        )

        return self

    def get_cookies(self):
        """Retrieve all cookies from the browser.

        Returns:
            dict -- Returns all the cookies.
        """
        return self.cookie_jar

    def get_raw_cookie(self, provided_cookie):
        return self.cookie_jar.get(provided_cookie)

    def get_cookie(self, provided_cookie, decrypt=True):
        """Retrieve a specific cookie from the browser.

        Arguments:
            provided_cookie {string} -- Name of the cookie to retrieve

        Keyword Arguments:
            decrypt {bool} -- Whether Masonite should try to decrypt the cookie.
                              This should only be True if the cookie was encrypted
                              in the first place.  (default: {True})

        Returns:
            string|None -- Returns None if the cookie does not exist.
        """
        if decrypt:
            try:
                return Sign(self.encryption_key).unsign(
                    self.cookie_jar.get(provided_cookie).value
                )
            except InvalidToken:
                self.delete_cookie(provided_cookie)
                return None
            except AttributeError:
                pass
        if self.cookie_jar.exists(provided_cookie):
            return self.cookie_jar.get(provided_cookie).value

    def append_cookie(self, value):
        """Append cookie to the string or create a new string.

        Whether a new cookie should append on to the string of cookies to be set
        or create a new string. This string is used by the browser to interpret how
        handle setting a cookie.

        Arguments:
            key {string} -- Name of cookie to be stored
            value {string} -- Value of cookie to be stored
        """
        if "HTTP_COOKIE" in self.environ and self.environ["HTTP_COOKIE"]:
            self.environ["HTTP_COOKIE"] += ";{}".format(value)
        else:
            self.environ["HTTP_COOKIE"] = "{}".format(value)

    def delete_cookie(self, key):
        """Delete cookie.

        Arguments:
            key {string} -- Name of cookie to be deleted.

        Returns:
            bool -- Whether or not the cookie was successfully deleted.
        """
        self.cookie_jar.delete(key)

        self.cookie(key, "", expires="expired")

    def set_user(self, user_model):
        """Load the user into the class.

        Arguments:
            user_model {app.User.User} -- Defaults to loading this class
                                        unless specifically changed.

        Returns:
            self
        """
        if self._test_user:
            self.user_model = self._test_user
        else:
            self.user_model = user_model

        return self

    def reset_user(self):
        """Resets the user back to none"""
        self.user_model = None

    def user(self):
        """Load the user into the class.

        Returns:
            app.User.User|None -- Returns None if the user is not loaded or logged in.
        """
        # if self.app().has("User") and self.app().make("User"):
        #     return self.app().make("User")
        return self.user_model

    def redirect(
        self, route=None, params={}, name=None, controller=None, url=None, status=302
    ):
        """Redirect the user based on the route specified.

        Arguments:
            route {string} -- URI of the route (/dashboard/user)

        Keyword Arguments:
            params {dict} -- Dictionary of parameters to set for the URI.
                             Use this when the URI has something like
                             /dashboard/user/@id. (default: {{}})

        Returns:
            self
        """
        if name:
            return self.redirect_to(name, params, status=status)
        elif route:
            self.redirect_url = self.compile_route_to_url(route, params)
        elif controller:
            self.redirect_url = self.url_from_controller(controller, params)
        elif url:
            self.redirect_url = url

        self.status(status)
        return self

    def with_input(self):
        self.flash_inputs_to_session()
        return self

    def redirect_to(self, route_name, params={}, status=302):
        """Redirect to a named route.

        Arguments:
            route_name {string} -- Name of a named route.

        Keyword Arguments:
            params {dict} -- Dictionary of parameters to set for the URI.
                             Use this when the URI has something like
                             /dashboard/user/@id. (default: {{}})

        Returns:
            self
        """
        self.redirect_url = self._get_named_route(route_name, params)
        self.status(status)

        return self

    def _get_named_route(self, name, params):
        """Search the list of routes and returns the route with the name passed.

        Arguments:
            name {string} -- Route name to search for (dashboard.user).
            params {dict} -- Dictionary of items to pass to the named route.

        Returns:
            string|None -- Returns None if the route was not found or returns the
                           compiled URI.
        """
        web_routes = self.container.make("WebRoutes")

        for route in web_routes:
            if route.named_route == name:
                return self.compile_route_to_url(route.route_url, params)

        raise RouteException(
            "Could not find the route with the name of '{}'".format(name)
        )

    def _get_route_from_controller(self, controller):
        """Get the route using the controller.

        This finds the route with the attached controller and returns that route.
        This does not compile the URI but actually returns the Route object.

        Arguments:
            controller {string|object} -- Can pass in either a string controller
                                          or the controller itself (the object)

        Returns:
            masonite.routes.Route|None -- Returns None if the route could not be found.
        """
        web_routes = self.container.make("WebRoutes")

        if not isinstance(controller, str):
            module_location = controller.__module__
            controller = controller.__qualname__.split(".")
        else:
            module_location = "app.http.controllers"
            controller = controller.split("@")

        for route in web_routes:
            if (
                route.controller.__name__ == controller[0]
                and route.controller_method == controller[1]
                and route.module_location == module_location
            ):
                return route

    def url_from_controller(self, controller, params={}):
        """Return the compiled URI using a controller.

        Arguments:
            controller {string|object} -- Can be a string controller or
                                            a controller object.

        Keyword Arguments:
            params {dict} -- Dictionary of parameters to pass to the route
                             for compilation. (default: {{}})

        Returns:
            masonite.routes.Route|None -- Returns None if the route could not be found.
        """
        return self.compile_route_to_url(
            self._get_route_from_controller(controller).route_url, params
        )

    def route(self, name, params={}, full=False):
        """Get a route URI by its name.

        Arguments:
            name {string} -- Name of the route.

        Keyword Arguments:
            params {dict} -- Dictionary of parameters to pass to the route
                             for compilation. (default: {{}})
            full {bool} -- Specifies whether the full application url should
                           be returned or not. (default: {False})

        Returns:
            masonite.routes.Route|None -- Returns None if the route cannot be found.
        """
        from config import application

        if full:
            route = application.URL + self._get_named_route(name, params)
        else:
            try:
                route = self._get_named_route(name, params)
            except KeyError:
                params = {}
                params.update(self.url_params)
                route = self._get_named_route(name, params)

        if not route:
            raise RouteException(
                "Route with the name of '{}' was not found.".format(name)
            )

        return route

    def __getattr__(self, key):
        inp = self.input(key)
        if inp:
            return inp

        inp = self.param(key)
        if inp:
            return inp

        raise AttributeError("class 'Request' has no attribute {}".format(key))

    def with_errors(self, errors):
        """Easily attach errors message to session request."""
        return self.with_flash("error", errors)

    def with_success(self, success):
        """Easily attach success message to session request."""
        return self.with_flash("success", success)

    def with_flash(self, key, value):
        """Easily attach data to session request."""
        self.session.flash(key, value)
        return self

    def reset_redirections(self):
        """Reset the redirections because of this class acting like a singleton pattern."""
        self.redirect_url = False
        self.redirect_route = False

    def back(self, default=None):
        """Return a URI for redirection depending on several use cases.

        Keyword Arguments:
            default {string} -- Default value if nothing can be found. (default: {None})

        Returns:
            self
        """
        self.with_input()

        redirect_url = self.input("__back")

        if not redirect_url and default:
            return self.redirect(url=default)
        elif not redirect_url and not default:
            return self.redirect(url=self.path)

        return self.redirect(url=redirect_url)

    def then_back(self):
        self.session.set("__intend", self.path)
        return self

    def redirect_intended(self, default=None):
        if self.session.get("__intend"):
            self.redirect(self.session.get("__intend"))
            self.session.delete("__intend")
        else:
            self.redirect(default)

        return self

    def flash_inputs_to_session(self):
        if not hasattr(self, "session"):
            return

        for key, value in self.all().items():
            if isinstance(value, bytes):
                continue

            self.session.flash(key, value)

    def is_named_route(self, name, params={}):
        """Check if the current URI is a specific named route.

        Arguments:
            name {string} -- The name of a route.

        Keyword Arguments:
            params {dict} -- Dictionary of parameters to pass to the route. (default: {{}})

        Returns:
            bool
        """
        if self._get_named_route(name, params) == self.path:
            return True

        return False

    def contains(self, route, show=None):
        """If the specified URI is in the current URI path.

        Arguments:
            route {string} -- Part of a URI (/dashboard)

        Returns:
            bool
        """
        if show is not None:
            if re.match(compile_route_to_regex(route), self.path):
                return show

            return ""

        return re.match(compile_route_to_regex(route), self.path)

    def compile_route_to_url(self, route, params={}):
        """Compile the route url into a usable url.

        Converts /url/@id into /url/1. Used for redirection

        Arguments:
            route {string} -- An uncompiled route
                                like (/dashboard/@user:string/@id:int)

        Keyword Arguments:
            params {dict} -- Dictionary of parameters to pass to the route (default: {{}})

        Returns:
            string -- Returns a compiled string (/dashboard/joseph/1)
        """
        if "http" in route:
            return route

        # Split the url into a list
        split_url = route.split("/")

        # Start beginning of the new compiled url
        compiled_url = "/"

        # Iterate over the list
        for url in split_url:
            if url:
                # if the url contains a parameter variable like @id:int
                if "@" in url:
                    url = url.replace("@", "").split(":")[0]
                    if isinstance(params, dict):
                        compiled_url += str(params[url]) + "/"
                    elif isinstance(params, list):
                        compiled_url += str(params.pop(0)) + "/"
                elif "?" in url:
                    url = url.replace("?", "").split(":")[0]
                    if isinstance(params, dict):
                        compiled_url += str(params.get(url, "/")) + "/"
                    elif isinstance(params, list):
                        compiled_url += str(params.pop(0)) + "/"
                else:
                    compiled_url += url + "/"

        compiled_url = compiled_url.replace("//", "")
        # The loop isn't perfect and may have an unwanted trailing slash
        if compiled_url.endswith("/") and not route.endswith("/"):
            compiled_url = compiled_url[:-1]

        # The loop isn't perfect and may have 2 slashes next to eachother
        if "//" in compiled_url:
            compiled_url = compiled_url.replace("//", "/")

        return compiled_url

    def activate_subdomains(self):
        """Activate subdomains abilities."""
        self.app().bind("Subdomains", True)

    def has_subdomain(self):
        """Check if the current URI has a subdomain.

        Returns:
            bool
        """
        if self.app().has("Subdomains") and self.app().make("Subdomains"):
            url = tldextract.extract(self.environ["HTTP_HOST"])

            if url.subdomain:
                self.subdomain = url.subdomain
                self.url_params.update({"subdomain": self.subdomain})
                return True

        return False

    def send(self, params):
        """DEPRECATED :: sets a dictionary to be compiled for a route.

        Arguments:
            params {dict} -- Dictionary of parameters you want to pass to the route.

        Returns:
            self
        """
        self.set_params(params)
        return self

    def helper(self):
        """Dummy method to work with returning the class. Used for helper methods in the View class.

        Returns:
            self
        """
        return self

    def pop(self, *input_variables):
        """Delete keys from the request input."""
        for key in input_variables:
            if key in self.request_variables:
                del self.request_variables[key]

    def validate(self, *rules):
        validator = self.app().make("Validator")
        return validator.validate(self.request_variables, *rules)<|MERGE_RESOLUTION|>--- conflicted
+++ resolved
@@ -593,12 +593,7 @@
         headers = self.get_headers()
         self.reset_headers()
         self.url_params = {}
-<<<<<<< HEAD
         self.cookie_jar = CookieJar()
-=======
-        self.cookies = []
-        self.query_params = {}
->>>>>>> b1d0ea02
         return headers
 
     def set_params(self, params):
