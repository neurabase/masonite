--- conflicted
+++ resolved
@@ -40,12 +40,7 @@
             [type] -- [description]
         """
         sign = Sign()
-<<<<<<< HEAD
         token = sign.unsign(request.param('id'))
-=======
-        token = sign.unsign(request.param("id"))
-
->>>>>>> e2b6321c
         if token is not None:
             tokenParts = token.split("::")
             if len(tokenParts) > 1:
