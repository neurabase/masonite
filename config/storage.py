--- conflicted
+++ resolved
@@ -26,12 +26,9 @@
         'secret': env('S3_SECRET', 'HkZj...'),
         'bucket': env('S3_BUCKET', 's3bucket'),
         'location': 'http://s3.amazon.com/bucket',
-<<<<<<< HEAD
         'test_locations': {
             'test': 'value'
         }
-    }
-=======
     },
     'rackspace': {
         'username': env('RACKSPACE_USERNAME', 'username'),
@@ -50,7 +47,6 @@
         'container': env('AZURE_CONTAINER', 'masonite'),
         'location': 'https://masonite.blob.core.windows.net/container/'
     },
->>>>>>> 3923890e
 }
 
 
