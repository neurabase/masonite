""" Cache Settings """

import os

"""
|--------------------------------------------------------------------------
| Cache Driver
|--------------------------------------------------------------------------
|
| Caching is a great way to gain an instant speed boost to your application.
| Very often templates will not change and you can utilize caching to the
| best by caching your templates forever, monthly or every few seconds
|
| Supported: 'disk'
|
"""

<<<<<<< HEAD
DRIVER = os.getenv('CACHE_DRIVER', 'disk')

"""
|--------------------------------------------------------------------------
| Cache Drivers
|--------------------------------------------------------------------------
|
| Place all your caching coniguration as a dictionary here. The keys here
| should correspond to the driver types supported above.
|
"""
=======
import os

DRIVER = 'disk'
>>>>>>> ac10432b

DRIVERS = {
    'disk': {
        'location': 'bootstrap/cache'
    },
    'redis': {
        'host': os.getenv('REDIS_HOST', 'localhost'),
        'port': os.getenv('REDIS_PORT', '6379'),
        'password': os.getenv('REDIS_PASSWORD', '')
    }
}<|MERGE_RESOLUTION|>--- conflicted
+++ resolved
@@ -15,7 +15,6 @@
 |
 """
 
-<<<<<<< HEAD
 DRIVER = os.getenv('CACHE_DRIVER', 'disk')
 
 """
@@ -27,11 +26,6 @@
 | should correspond to the driver types supported above.
 |
 """
-=======
-import os
-
-DRIVER = 'disk'
->>>>>>> ac10432b
 
 DRIVERS = {
     'disk': {
