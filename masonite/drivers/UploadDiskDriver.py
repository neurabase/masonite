--- conflicted
+++ resolved
@@ -37,12 +37,9 @@
             string -- Returns the file name just saved.
         """
 
-<<<<<<< HEAD
+        filename = self.get_name(fileitem)
         if filename is None:
             filename = os.path.basename(fileitem.filename)
-=======
-        filename = self.get_name(fileitem)
->>>>>>> fd309c91
 
         # Check if is a valid extension
         self.validate_extension(filename)
@@ -58,9 +55,6 @@
 
         self.file_location = location + filename
 
-<<<<<<< HEAD
-        return filename
-=======
         return filename
 
     def store_prepend(self, fileitem, prepend, location=None):
@@ -76,11 +70,11 @@
         Returns:
             string -- Returns the file name just saved.
         """
+
         filename = os.path.basename(fileitem.filename)
 
         location = self.get_location(location)
 
         open(location + prepend + filename, 'wb').write(fileitem.file.read())
 
-        return prepend + filename
->>>>>>> fd309c91
+        return prepend + filename