--- conflicted
+++ resolved
@@ -35,12 +35,8 @@
         Returns:
             string -- Returns the file name just saved.
         """
-<<<<<<< HEAD
-        filename = os.path.basename(fileitem.filename)
-=======
 
         filename = self.get_name(fileitem)
->>>>>>> d10cf763
 
         # Check if is a valid extension
         self.validate_extension(filename)
