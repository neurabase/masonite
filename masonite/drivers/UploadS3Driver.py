--- conflicted
+++ resolved
@@ -39,23 +39,16 @@
             string -- Returns the file name just saved.
         """
 
-        if filename is None:
-            filename = os.path.basename(fileitem.filename)
-
         driver = self.upload.driver('disk')
         driver.store(fileitem, location)
         file_location = driver.file_location
 
-<<<<<<< HEAD
         # use the new filename or get it from the fileitem
         if filename is None:
             filename = self.get_name(fileitem)
 
         # Check if is a valid extension
         self.validate_extension(filename)
-=======
-        filename = self.get_name(filename)
->>>>>>> d84eacfa
 
         try:
             import boto3
@@ -74,10 +67,6 @@
             file_location,
             self.config.DRIVERS['s3']['bucket'],
             filename
-<<<<<<< HEAD
         )
 
-        return filename
-=======
-        )
->>>>>>> d84eacfa
+        return filename