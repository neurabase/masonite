"""Upload S3 Driver."""

import os

from masonite.contracts import UploadContract
from masonite.drivers import BaseUploadDriver
from masonite.exceptions import DriverLibraryNotFound
from masonite.managers import UploadManager
from masonite.app import App


class UploadS3Driver(BaseUploadDriver, UploadContract):
    """Amazon S3 Upload driver."""

    def __init__(self, upload: UploadManager, app: App):
        """Upload Disk Driver Constructor.

        Arguments:
            UploadManager {masonite.managers.UploadManager} -- The Upload Manager object.
            StorageConfig {config.storage} -- Storage configuration.
        """
        self.upload = upload
        self.config = app.make('StorageConfig')

    def store(self, fileitem, filename=None, location=None):
        """Store the file into Amazon S3 server.

        Arguments:
            fileitem {cgi.Storage} -- Storage object.

        Keyword Arguments:
            location {string} -- The location on disk you would like to store the file. (default: {None})
            filename {string} -- A new file name you would like to name the file. (default: {None})

        Raises:
            DriverLibraryNotFound -- Raises when the boto3 library is not installed.

        Returns:
            string -- Returns the file name just saved.
        """
<<<<<<< HEAD

        if filename is None:
            filename = os.path.basename(fileitem.filename)

=======
>>>>>>> fd309c91
        driver = self.upload.driver('disk')
        driver.store(fileitem, filename, location)
        file_location = driver.file_location

<<<<<<< HEAD
=======
        filename = self.get_name(fileitem)

        # Check if is a valid extension
        self.validate_extension(filename)

>>>>>>> fd309c91
        try:
            import boto3
        except ImportError:
            raise DriverLibraryNotFound(
                'Could not find the "boto3" library. Please pip install this library by running "pip install boto3"')

        session = boto3.Session(
            aws_access_key_id=self.config.DRIVERS['s3']['client'],
            aws_secret_access_key=self.config.DRIVERS['s3']['secret'],
        )

        s3 = session.resource('s3')

        s3.meta.client.upload_file(
            file_location,
            self.config.DRIVERS['s3']['bucket'],
            filename
        )

<<<<<<< HEAD
        return fileitem.filename
=======
        return filename

    def store_prepend(self, fileitem, prepend, location=None):
        """Store the file onto the Amazon S3 server but with a prepended file name.

        Arguments:
            fileitem {cgi.Storage} -- Storage object.
            prepend {string} -- The prefix you want to prepend to the file name.

        Keyword Arguments:
            location {string} -- The location on disk you would like to store the file. (default: {None})

        Returns:
            string -- Returns the file name just saved.
        """
        fileitem.filename = prepend + fileitem.filename

        return self.store(fileitem, location=location)
>>>>>>> fd309c91
<|MERGE_RESOLUTION|>--- conflicted
+++ resolved
@@ -38,25 +38,19 @@
         Returns:
             string -- Returns the file name just saved.
         """
-<<<<<<< HEAD
 
         if filename is None:
             filename = os.path.basename(fileitem.filename)
 
-=======
->>>>>>> fd309c91
         driver = self.upload.driver('disk')
         driver.store(fileitem, filename, location)
         file_location = driver.file_location
 
-<<<<<<< HEAD
-=======
         filename = self.get_name(fileitem)
 
         # Check if is a valid extension
         self.validate_extension(filename)
 
->>>>>>> fd309c91
         try:
             import boto3
         except ImportError:
@@ -76,9 +70,6 @@
             filename
         )
 
-<<<<<<< HEAD
-        return fileitem.filename
-=======
         return filename
 
     def store_prepend(self, fileitem, prepend, location=None):
@@ -94,7 +85,7 @@
         Returns:
             string -- Returns the file name just saved.
         """
+
         fileitem.filename = prepend + fileitem.filename
 
-        return self.store(fileitem, location=location)
->>>>>>> fd309c91
+        return self.store(fileitem, location=location)