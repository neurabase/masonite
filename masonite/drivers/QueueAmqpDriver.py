--- conflicted
+++ resolved
@@ -89,18 +89,14 @@
         if fair:
             self.channel.basic_qos(prefetch_count=1)
 
-<<<<<<< HEAD
         self.basic_consume(self.work, channel)
 
-        return self.channel.start_consuming()
-=======
         try:
             self.channel.start_consuming()
         finally:
             self.channel.stop_consuming()
             self.channel.close()
             self.connection.close()
->>>>>>> 8adb4786
 
     def basic_consume(self, callback, queue):
         self.channel.basic_consume(callback, queue=queue)
