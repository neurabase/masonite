"""Base mail driver module."""

from masonite.drivers import BaseDriver
from masonite.view import View
from masonite.app import App
<<<<<<< HEAD
from masonite.helpers import config
=======
from masonite.response import Responsable
>>>>>>> 85a26c7b


class BaseMailDriver(BaseDriver, Responsable):
    """Base mail driver class. This class is inherited by all mail drivers."""

    def __init__(self, app: App, view: View):
        """Base mail driver constructor.

        Arguments:
            app {masonite.app.App} -- The Masonite container class.
            view {object} -- This is the masonite.view.View class.
        """
        self.config = config('mail')
        self.to_address = None
        self.from_address = self.config.FROM
        self.message_subject = 'Subject'
        self.message_body = None
        self.view = view
        self._queue = False

    def to(self, user_email):
        """Set the user email address who you want to send mail to.

        Arguments:
            user_email {string} -- The user email address.

        Returns:
            self
        """
        if callable(user_email):
            user_email = user_email.email

        self.to_address = user_email
        return self

    def queue(self):
        """Whether the email should be queued or not when sending.

        Returns:
            self
        """
        self._queue = True
        return self

    def template(self, template_name, dictionary={}):
        """Create an email from a normal Jinja template.

        Arguments:
            template_name {string} -- The name of the template.

        Keyword Arguments:
            dictionary {dict} -- The data to be passed to the template. (default: {{}})

        Returns:
            self
        """
        self.message_body = self.view.render(template_name, dictionary).rendered_template
        return self

    def send_from(self, address):
        """Set the from address of who the sender should be.

        Arguments:
            address {string} -- A name used as the From field in an email.

        Returns:
            self
        """
        self.from_address = address
        return self

    def subject(self, subject):
        """Set the subject of an email.

        Arguments:
            subject {string} -- The subject of the email

        Returns:
            self
        """
        self.message_subject = subject
        return self

    def get_response(self):
        return self.message_body<|MERGE_RESOLUTION|>--- conflicted
+++ resolved
@@ -3,11 +3,8 @@
 from masonite.drivers import BaseDriver
 from masonite.view import View
 from masonite.app import App
-<<<<<<< HEAD
 from masonite.helpers import config
-=======
 from masonite.response import Responsable
->>>>>>> 85a26c7b
 
 
 class BaseMailDriver(BaseDriver, Responsable):
