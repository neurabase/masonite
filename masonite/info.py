"""Module for specifying the Masonite version in a central location.
"""

<<<<<<< HEAD
VERSION = '2.0.30'
=======
VERSION = '2.0.31'
>>>>>>> e2e22ce8
<|MERGE_RESOLUTION|>--- conflicted
+++ resolved
@@ -1,8 +1,5 @@
 """Module for specifying the Masonite version in a central location.
 """
 
-<<<<<<< HEAD
-VERSION = '2.0.30'
-=======
-VERSION = '2.0.31'
->>>>>>> e2e22ce8
+
+VERSION = '2.0.32'