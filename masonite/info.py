--- conflicted
+++ resolved
@@ -1,8 +1,4 @@
-<<<<<<< HEAD
 """Module for specifying the Masonite version in a central location.
 """
 
-VERSION = '2.0.11'
-=======
-VERSION = '2.0.15'
->>>>>>> d22a6cbf
+VERSION = '2.0.15'