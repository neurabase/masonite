from .static import static
from .password import password
from .validator import validate
<<<<<<< HEAD
from .misc import random_string
=======
from .misc import dot
>>>>>>> 9445d4d9
<|MERGE_RESOLUTION|>--- conflicted
+++ resolved
@@ -1,8 +1,4 @@
 from .static import static
 from .password import password
 from .validator import validate
-<<<<<<< HEAD
-from .misc import random_string
-=======
-from .misc import dot
->>>>>>> 9445d4d9
+from .misc import random_string, dot