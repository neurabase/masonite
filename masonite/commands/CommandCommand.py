--- conflicted
+++ resolved
@@ -13,30 +13,6 @@
         {name : Name of the command you would like to create}
     """
 
-<<<<<<< HEAD
-    def handle(self):
-        command = self.argument('name')
-        if not os.path.isfile('app/commands/{0}.py'.format(command)):
-            if not os.path.exists(os.path.dirname('app/commands/{0}.py'.format(command))):
-                # Create the path to the command if it does not exist
-                os.makedirs(os.path.dirname(
-                    'app/commands/{}.py'.format(command)))
-
-            f = open('app/commands/{}.py'.format(command), 'w+')
-
-            f.write('""" A {} Command """\n'.format(command))
-            f.write('from cleo import Command\n\n\n')
-            f.write(
-                'class {}(Command):\n    """\n    Description of command\n\n    '.format(command))
-            f.write(
-                'command:name\n        {argument : description}\n    """\n\n    ')
-            f.write('def handle(self):\n        pass')
-
-            self.info('Command Created Successfully!')
-        else:
-            self.error('Command Already Exists!')
-=======
     scaffold_name = 'Command'
     template = '/masonite/snippets/scaffold/command'
-    base_directory = 'app/commands/'
->>>>>>> 3456b609
+    base_directory = 'app/commands/'