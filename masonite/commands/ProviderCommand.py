--- conflicted
+++ resolved
@@ -13,29 +13,6 @@
         {name : Name of the Service Provider you want to create}
     """
 
-<<<<<<< HEAD
-    def handle(self):
-        provider = self.argument('name')
-
-        if not os.path.isfile('app/providers/{}.py'.format(provider)):
-            if not os.path.exists(os.path.dirname('app/providers/{}.py'.format(provider))):
-                # Create the path to the service provider if it does not exist
-                os.makedirs(os.path.dirname(
-                    'app/providers/{}.py'.format(provider)))
-
-            f = open('app/providers/{}.py'.format(provider), 'w+')
-
-            f.write("''' A {} Service Provider '''\n".format(provider))
-            f.write('from masonite.provider import ServiceProvider\n\n')
-            f.write("class {}(ServiceProvider):\n\n    ".format(provider))
-            f.write("def register(self):\n        pass\n\n    ")
-            f.write("def boot(self):\n        pass\n")
-
-            self.info('Service Provider Created Successfully!')
-        else:
-            self.comment('Service Provider Already Exists!')
-=======
     scaffold_name = 'Service Provider'
     base_directory = 'app/providers/'
-    template = '/masonite/snippets/scaffold/provider'
->>>>>>> 3456b609
+    template = '/masonite/snippets/scaffold/provider'