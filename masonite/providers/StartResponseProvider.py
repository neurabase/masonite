""" A StartResponseProvider Service Provider """

from masonite.exceptions import ResponseError
from masonite.provider import ServiceProvider
from masonite.request import Request


class StartResponseProvider(ServiceProvider):

    def register(self):
        pass

    def boot(self, request: Request):
        if not request.redirect_url:
            # Convert the data that is retrieved above to bytes
            # so the wsgi server can handle it.
            try:
                data = bytes(self.app.make('Response'), 'utf-8')
            except TypeError:
                raise ResponseError(
                    'An acceptable response type was not returned')

            self.app.bind('StatusCode', request.get_status_code())
            headers = self.app.make('Headers')
            headers += [
                ("Content-Length", str(len(data)))
            ] + request.get_cookies() + request.get_headers()
        else:
            self.app.bind('StatusCode', "302 OK")
            self.app.bind('Headers', [
                ('Location', request.redirect_url)
            ] + request.get_cookies())

            request.reset_redirections()

            self.app.bind('Response', 'redirecting ...')

<<<<<<< HEAD
        request.reset_headers()
        request.cookies = []
=======
        Request.url_params = {}
        Request.reset_headers()
        Request.cookies = []
>>>>>>> b636f711
        if self.app.has('Session') and self.app.make('StatusCode') == '200 OK':
            self.app.make('Session').reset(flash_only=True)<|MERGE_RESOLUTION|>--- conflicted
+++ resolved
@@ -35,13 +35,8 @@
 
             self.app.bind('Response', 'redirecting ...')
 
-<<<<<<< HEAD
-        request.reset_headers()
-        request.cookies = []
-=======
         Request.url_params = {}
         Request.reset_headers()
         Request.cookies = []
->>>>>>> b636f711
         if self.app.has('Session') and self.app.make('StatusCode') == '200 OK':
             self.app.make('Session').reset(flash_only=True)