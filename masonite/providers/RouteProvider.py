""" A RouteProvider Service Provider """

from masonite.provider import ServiceProvider
from masonite.request import Request
from masonite.routes import Route
from masonite.helpers.routes import create_matchurl


class RouteProvider(ServiceProvider):

    def register(self):
        pass

<<<<<<< HEAD
    def boot(self, WebRoutes, Route, Request, Environ, Headers, Application):
        # All routes joined

        for route in WebRoutes:
            router = Route
            request = Request
=======
    def boot(self, router: Route, request: Request):
>>>>>>> 4416b7c3

        # All routes joined
        for route in self.app.make('WebRoutes'):

            """Make a better match for trailing slashes
            Sometimes a user will end with a trailing slash. Because the user might
            create routes like `/url/route` and `/url/route/` and how the regex
            is compiled down, we may need to adjust for urls that end or dont
            end with a trailing slash.
            """

            matchurl = create_matchurl(router, route)

            """Houston, we've got a match
                Check to see if a route matches the corresponding router url. If a match
                is found, execute that route and break out of the loop. We only need
                one match. Routes are executed on a first come, first serve basis
            """

<<<<<<< HEAD
            if matchurl.match(router.url) and route.method_type == Environ['REQUEST_METHOD']:

=======
            if matchurl.match(router.url) and route.method_type == self.app.make('Environ')['REQUEST_METHOD']:
>>>>>>> 4416b7c3
                route.load_request(request)
                if request.has_subdomain():
                    # Check if the subdomain matches the routes domain
                    if not route.has_required_domain():
                        self.app.bind('Response', 'Route not found. Error 404')
                        continue

                """Get URL Parameters
                    This will create a dictionary of parameters given. This is sort of a short
                    but complex way to retrieve the url parameters.
                    This is the code used to convert /url/@firstname/@lastname
                    to {'firstmane': 'joseph', 'lastname': 'mancuso'}.
                """

                try:
                    parameter_dict = {}
                    for index, value in enumerate(matchurl.match(router.url).groups()):
                        parameter_dict[router.generated_url_list()[
                            index]] = value
                    request.set_params(parameter_dict)
                except AttributeError:
                    pass

                """Execute Before Middleware
                    This is middleware that contains a before method.
                """

                route.run_middleware('before')

                """Excute HTTP before middleware
                    Only those middleware that have a "before" method are ran.
                """

                for http_middleware in self.app.make('HttpMiddleware'):
                    located_middleware = self.app.resolve(
                        http_middleware
                    )
                    if hasattr(located_middleware, 'before'):
                        located_middleware.before()

                # Show a helper in the terminal of which route has been visited
                if self.app.make('Application').DEBUG:
                    print(route.method_type + ' Route: ' + router.url)

                if request.get_status_code() == '404 Not Found':
                    request.status(200)

                    # Get the response from the route. This data is typically the
                    # output of the controller method
                    self.app.bind(
                        'Response',
                        route.get_response()
                    )

                """Execute After Route Middleware
                    This is middleware that contains an after method.
                """

                route.run_middleware('after')

                """Excute HTTP after middleware
                    Only those middleware that have an "after" method are ran.
                """

                for http_middleware in self.app.make('HttpMiddleware'):
                    located_middleware = self.app.resolve(
                        http_middleware
                    )
                    if hasattr(located_middleware, 'after'):
                        located_middleware.after()

                # Breaks the loop because the incoming route is found and executed.
                # There is no need to continue searching the route list.
                break
            else:
                self.app.bind('Response', 'Route not found. Error 404')<|MERGE_RESOLUTION|>--- conflicted
+++ resolved
@@ -11,16 +11,7 @@
     def register(self):
         pass
 
-<<<<<<< HEAD
-    def boot(self, WebRoutes, Route, Request, Environ, Headers, Application):
-        # All routes joined
-
-        for route in WebRoutes:
-            router = Route
-            request = Request
-=======
     def boot(self, router: Route, request: Request):
->>>>>>> 4416b7c3
 
         # All routes joined
         for route in self.app.make('WebRoutes'):
@@ -40,12 +31,7 @@
                 one match. Routes are executed on a first come, first serve basis
             """
 
-<<<<<<< HEAD
-            if matchurl.match(router.url) and route.method_type == Environ['REQUEST_METHOD']:
-
-=======
             if matchurl.match(router.url) and route.method_type == self.app.make('Environ')['REQUEST_METHOD']:
->>>>>>> 4416b7c3
                 route.load_request(request)
                 if request.has_subdomain():
                     # Check if the subdomain matches the routes domain
