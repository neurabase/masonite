--- conflicted
+++ resolved
@@ -14,11 +14,8 @@
     def register(self):
         pass
 
-<<<<<<< HEAD
     def boot(self, route_class: Route, request_class: Request):
-=======
-    def boot(self, WebRoutes, Route, Request, Environ, Headers, Application):
->>>>>>> 70183bbc
+
         # All routes joined
         for route in self.app.make('WebRoutes'):
             router = route_class
@@ -94,11 +91,8 @@
                         located_middleware.before()
 
                 # Show a helper in the terminal of which route has been visited
-<<<<<<< HEAD
+
                 if self.app.make('Application').DEBUG:
-=======
-                if Application.DEBUG:
->>>>>>> 70183bbc
                     print(route.method_type + ' Route: ' + router.url)
 
                 # Loads the request in so the middleware
@@ -110,11 +104,7 @@
                 # Get the data from the route. This data is typically the
                 # output of the controller method
                 if not request.redirect_url:
-<<<<<<< HEAD
                     request_class.status('200 OK')
-=======
-                    Request.status('200 OK')
->>>>>>> 70183bbc
                     
                     response = route.get_response()
 
