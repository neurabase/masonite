"""An AppProvider Service Provider."""

from masonite.auth import Auth
from masonite.autoload import Autoload
from masonite.commands import (AuthCommand, CommandCommand, ControllerCommand,
                               DownCommand, InfoCommand, InstallCommand,
                               JobCommand, KeyCommand, MakeMigrationCommand,
                               MiddlewareCommand, MigrateCommand,
                               MigrateRefreshCommand, MigrateResetCommand,
                               MigrateRollbackCommand, MigrateStatusCommand,
                               ModelCommand, ModelDocstringCommand,
                               ProviderCommand, PublishCommand, QueueTableCommand,
                               QueueWorkCommand, RoutesCommand, RuleCommand,
                               RuleEnclosureCommand, SeedCommand,
                               SeedRunCommand, ServeCommand, TinkerCommand,
                               UpCommand, ValidatorCommand, ViewCommand)
from masonite.exception_handler import DumpHandler, ExceptionHandler
from masonite.helpers.routes import flatten_routes
from masonite.helpers import config
from masonite.hook import Hook
from masonite.provider import ServiceProvider
from masonite.request import Request
from masonite.response import Response
from masonite.routes import Route

from masonite.managers import AuthManager
from masonite.drivers import AuthCookieDriver, AuthJwtDriver


class AppProvider(ServiceProvider):

    def register(self):
        from routes import web
        self.app.bind('HookHandler', Hook(self.app))
        self.app.bind('WebRoutes', flatten_routes(web.ROUTES))
        self.app.bind('Storage', config('storage'))
        self.app.bind('Route', Route())
        self.app.bind('Request', Request())
        self.app.simple(Response(self.app))
        self.app.bind('Container', self.app)
        self.app.bind('ExceptionHandler', ExceptionHandler(self.app))
        self.app.bind('ExceptionDumpExceptionHandler', DumpHandler)
<<<<<<< HEAD
        self.app.bind('RouteMiddleware', middleware.ROUTE_MIDDLEWARE)
        self.app.bind('HttpMiddleware', middleware.HTTP_MIDDLEWARE)
        self.app.bind('AuthCookieDriver', AuthCookieDriver)
        self.app.bind('AuthJwtDriver', AuthJwtDriver)
        self.app.bind('AuthManager', AuthManager(self.app).driver('cookie'))
=======
        self.app.bind('RouteMiddleware', config('middleware.route_middleware'))
        self.app.bind('HttpMiddleware', config('middleware.http_middleware'))
>>>>>>> 6883eba6
        self.app.bind('Auth', Auth)

        # Insert Commands
        self._load_commands()

        self._autoload(config('application.autoload'))

    def boot(self, request: Request, route: Route):
        self.app.bind('StatusCode', None)
        route.load_environ(self.app.make('Environ'))
        request.load_environ(self.app.make('Environ')).load_app(self.app)

    def _autoload(self, directories):
        Autoload(self.app).load(directories)

    def _load_commands(self):
        self.app.bind('MasoniteAuthCommand', AuthCommand())
        self.app.bind('MasoniteCommandCommand', CommandCommand())
        self.app.bind('MasoniteControllerCommand', ControllerCommand())
        self.app.bind('MasoniteDownCommand', DownCommand())
        self.app.bind('MasoniteInfoCommand', InfoCommand())
        self.app.bind('MasoniteInstallCommand', InstallCommand())
        self.app.bind('MasoniteJobCommand', JobCommand())
        self.app.bind('MasoniteKeyCommand', KeyCommand())
        self.app.bind('MasoniteMakeMigrationCommand', MakeMigrationCommand())
        self.app.bind('MasoniteMiddlewareCommand', MiddlewareCommand())
        self.app.bind('MasoniteMigrateCommand', MigrateCommand())
        self.app.bind('MasoniteMigrateRefreshCommand', MigrateRefreshCommand())
        self.app.bind('MasoniteMigrateResetCommand', MigrateResetCommand())
        self.app.bind('MasoniteMigrateStatusCommand', MigrateStatusCommand())
        self.app.bind('MasoniteMigrateRollbackCommand',
                      MigrateRollbackCommand())
        self.app.bind('MasoniteModelCommand', ModelCommand())
        self.app.bind('MasoniteModelDocstringCommand', ModelDocstringCommand())
        self.app.bind('MasoniteProviderCommand', ProviderCommand())
        self.app.bind('MasonitePublishCommand', PublishCommand())
        self.app.bind('MasoniteQueueWorkCommand', QueueWorkCommand())
        self.app.bind('MasoniteQueueTableCommand', QueueTableCommand())
        self.app.bind('MasoniteViewCommand', ViewCommand())
        self.app.bind('MasoniteRoutesCommand', RoutesCommand())
        self.app.bind('MasoniteRuleEnclosureCommand', RuleEnclosureCommand())
        self.app.bind('MasoniteServeCommand', ServeCommand())
        self.app.bind('MasoniteSeedCommand', SeedCommand())
        self.app.bind('MasoniteSeedRunCommand', SeedRunCommand())
        self.app.bind('MasoniteTinkerCommand', TinkerCommand())
        self.app.bind('MasoniteUpCommand', UpCommand())
        self.app.bind('MasoniteValidatorCommand', ValidatorCommand())
        self.app.bind('MasoniteRuleCommand', RuleCommand())<|MERGE_RESOLUTION|>--- conflicted
+++ resolved
@@ -40,16 +40,11 @@
         self.app.bind('Container', self.app)
         self.app.bind('ExceptionHandler', ExceptionHandler(self.app))
         self.app.bind('ExceptionDumpExceptionHandler', DumpHandler)
-<<<<<<< HEAD
-        self.app.bind('RouteMiddleware', middleware.ROUTE_MIDDLEWARE)
-        self.app.bind('HttpMiddleware', middleware.HTTP_MIDDLEWARE)
         self.app.bind('AuthCookieDriver', AuthCookieDriver)
         self.app.bind('AuthJwtDriver', AuthJwtDriver)
         self.app.bind('AuthManager', AuthManager(self.app).driver('cookie'))
-=======
         self.app.bind('RouteMiddleware', config('middleware.route_middleware'))
         self.app.bind('HttpMiddleware', config('middleware.http_middleware'))
->>>>>>> 6883eba6
         self.app.bind('Auth', Auth)
 
         # Insert Commands
