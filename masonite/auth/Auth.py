"""Authentication Class."""

import uuid

import bcrypt

<<<<<<< HEAD
from masonite.helpers import password as bcrypt_password
=======
from masonite.app import App
>>>>>>> f6f39b64


class Auth:
    """This class will be used to authenticate users based on the config/auth.py file."""

    _once = False

    def __init__(self, app: App, auth_model=None):
        """Auth constructor.

        Arguments:
            request {masonite.request.Request} -- The Request object.

        Keyword Arguments:
            auth_model {object} -- The model you want to authenticate with (default: {None})
        """
        self.request = app.make('Request')

        if auth_model:
            self.auth_model = auth_model
        else:
            from config import auth
            self.auth_model = auth.AUTH['model']

    def user(self):
        """Get the currently logged in user.

        Raises:
            exception -- Raised when there has been an error handling the user model.

        Returns:
            object|bool -- Returns the current authenticated user object or False or None if there is none.
        """
        try:
            if self.request.get_cookie('token'):
                return self.auth_model.where(
                    'remember_token', self.request.get_cookie('token')
                ).first()

            return False
        except Exception as exception:
            raise exception

        return None

    def login(self, name, password):
        """Login the user based on the parameters provided.

        Arguments:
            name {string} -- The field to authenticate. This could be a username or email address.
            password {string} -- The password to authenticate with.

        Raises:
            exception -- Raised when there has been an error handling the user model.

        Returns:
            object|bool -- Returns the current authenticated user object or False or None if there is none.
        """
        auth_column = self.auth_model.__auth__

        try:
            # Try to login multiple or statements if given an auth list
            if isinstance(auth_column, list):
                model = self.auth_model.where(auth_column[0], name)

                for authentication_column in auth_column[1:]:
                    model.or_where(authentication_column, name)

                model = model.first()
            else:
                model = self.auth_model.where(auth_column, name).first()

            if model and bcrypt.checkpw(bytes(password, 'utf-8'), bytes(model.password, 'utf-8')):
                if not self._once:
                    remember_token = str(uuid.uuid4())
                    model.remember_token = remember_token
                    model.save()
                    self.request.cookie('token', remember_token)
                return model

        except Exception as exception:
            raise exception

        return False

    def logout(self):
        """Logout the current authenticated user.

        Returns:
            self
        """
        self.request.delete_cookie('token')
        return self

    def login_by_id(self, id):
        """Login a user by the user ID.

        Arguments:
            id {string|int} -- The ID of the user model record.

        Returns:
            object|False -- Returns the current authenticated user object or False or None if there is none.
        """
        model = self.auth_model.find(id)

        if model:
            if not self._once:
                remember_token = str(uuid.uuid4())
                model.remember_token = remember_token
                model.save()
                self.request.cookie('token', remember_token)
            return model

        return False

    def once(self):
        """Log in the user without saving a cookie.

        Returns:
            self
        """
        self._once = True
        return self

    def _get_password_value(self, model):
        return getattr(model, model.__password__) if hasattr(model, '__password__') else model.password

    def _get_password_column(self, model):
        return 'password' if not hasattr(model, '__password__') else model.__password__

    def register(self, user):
        user['password'] == bcrypt_password(user['password'])
        self.auth_model.create(**user)<|MERGE_RESOLUTION|>--- conflicted
+++ resolved
@@ -4,11 +4,8 @@
 
 import bcrypt
 
-<<<<<<< HEAD
 from masonite.helpers import password as bcrypt_password
-=======
 from masonite.app import App
->>>>>>> f6f39b64
 
 
 class Auth:
