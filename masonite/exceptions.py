class DriverNotFound(Exception):
    pass


class DriverLibraryNotFound(Exception):
    pass


class FileTypeException(Exception):
    pass


class RequiredContainerBindingNotFound(Exception):
    pass


class MissingContainerBindingNotFound(Exception):
    pass


class UnacceptableDriverType(Exception):
    pass


class ContainerError(Exception):
    pass


class InvalidCSRFToken(Exception):
    pass


class InvalidHTTPStatusCode(Exception):
    pass


class RouteMiddlewareNotFound(Exception):
    pass


class ResponseError(Exception):
    pass


class InvalidAutoloadPath(Exception):
    pass


class AutoloadContainerOverwrite(Exception):
    pass


class InvalidSecretKey(Exception):
    pass


class StrictContainerException(Exception):
    pass


class InvalidRouteCompileException(Exception):
    pass


class RouteException(Exception):
    pass


class DebugException(Exception):
    pass


class DumpException(Exception):
    pass


class ViewException(Exception):
    pass


<<<<<<< HEAD
class QueueException(Exception):
=======
class AmbiguousError(Exception):
>>>>>>> a803ae11
    pass<|MERGE_RESOLUTION|>--- conflicted
+++ resolved
@@ -78,9 +78,9 @@
     pass
 
 
-<<<<<<< HEAD
 class QueueException(Exception):
-=======
+    pass
+
+
 class AmbiguousError(Exception):
->>>>>>> a803ae11
     pass