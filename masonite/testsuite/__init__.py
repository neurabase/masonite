--- conflicted
+++ resolved
@@ -1,8 +1,3 @@
 from .TestRequest import TestRequest
 from .TestRoute import TestRoute
-<<<<<<< HEAD
-from .TestSuite import TestSuite, generate_wsgi
-=======
-from .TestSuite import TestSuite
-from .TestSuite import generate_wsgi
->>>>>>> 561fd9c9
+from .TestSuite import TestSuite, generate_wsgi