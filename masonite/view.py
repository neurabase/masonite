""" View Module """


from jinja2 import (ChoiceLoader, Environment, FileSystemLoader, PackageLoader,
                    select_autoescape)
from jinja2.exceptions import TemplateNotFound

from masonite.exceptions import RequiredContainerBindingNotFound


def view(template='index', dictionary={}):
    """DEPRECATED
    """

    env = Environment(
        loader=PackageLoader('resources', 'templates'),
        autoescape=select_autoescape(['html', 'xml'])
    )

    return env.get_template(template + '.html').render(dictionary)


class View:
    """View class. Responsible for handling everything involved with views and view environments.
    """

    _splice = '/'

    def __init__(self, container):
        """View constructor.

        Arguments:
            container {masonite.app.App} -- Container object.
        """

        self.dictionary = {}
        self.composers = {}
        self.container = container

        # If the cache_for method is declared
        self.cache = False
        # Cache time of cache_for
        self.cache_time = None
        # Cache type of cache_for
        self.cache_type = None

        self.template = None
        self.environments = []
        self.extension = '.html'
        self._filters = {}
        self._tests = {}

    def render(self, template, dictionary={}):
        """Get the string contents of the view.

        Arguments:
            template {string} -- Name of the template you want to render.

        Keyword Arguments:
            dictionary {dict} -- Data that you want to pass into your view. (default: {{}})

        Returns:
            self
        """

        self.__load_environment(template)

        self.dictionary.update(dictionary)

        # Check if use cache and return template from cache if exists
        if self.container.has('Cache') and self.__cached_template_exists() and not self.__is_expired_cache():
            return self.__get_cached_template()

        # Check if composers are even set for a speed improvement
        if self.composers:
            self._update_from_composers()
<<<<<<< HEAD
            
        self.rendered_template = self.env.get_template(self.filename).render(
            self.dictionary)
=======
        
        if self._tests:
            self.env.tests.update(self._tests)

        self.rendered_template = self._render()
>>>>>>> 8576a634

        return self
    
    def _render(self):
        return self.env.get_template(self.filename).render(
            self.dictionary)

    def _update_from_composers(self):
        """Adds data into the view from specified composers.
        """

        # Check if the template is directly specified in the composer
        if self.template in self.composers:
            self.dictionary.update(self.composers[self.template])

        # Check if there is just an astericks in the composer
        if '*' in self.composers:
            self.dictionary.update(self.composers['*'])

        # We will append onto this string for an easier way to search through wildcard routes
        compiled_string = ''

        # Check for wildcard view composers
        for template in self.template.split(self._splice):
            # Append the template onto the compiled_string
            compiled_string += template
            if '{}*'.format(compiled_string) in self.composers:
                self.dictionary.update(
                    self.composers['{}*'.format(compiled_string)])
            else:
                # Add a slash to symbolize going into a deeper directory structure
                compiled_string += '/'

    def composer(self, composer_name, dictionary):
        """Updates composer dictionary.

        Arguments:
            composer_name {string} -- Key to bind dictionary of data to.
            dictionary {dict} -- Dictionary of data to add to controller.

        Returns:
            self
        """

        if isinstance(composer_name, str):
            self.composers[composer_name] = dictionary

        if isinstance(composer_name, list):
            for composer in composer_name:
                self.composers[composer] = dictionary

        return self

    def extend(self):
        """Extend class.
        """

        pass

    def share(self, dictionary):
        """Shares data to all templates.    

        Arguments:
            dictionary {dict} -- Dictionary of key value pairs to add to all views.

        Returns:
            self
        """

        self.dictionary.update(dictionary)
        return self

    def cache_for(self, time=None, type=None):
        """Set time and type for cache

        Keyword Arguments:
            time {string} -- Time to cache template for (default: {None})
            type {string} -- Type of the cache. (default: {None})

        Raises:
            RequiredContainerBindingNotFound -- Thrown when the Cache key binding is not found in the container.

        Returns:
            self
        """

        if not self.container.has('Cache'):
            raise RequiredContainerBindingNotFound(
                "The 'Cache' container binding is required to use this method and wasn't found in the container. You may be missing a Service Provider"
            )

        self.cache = True
        self.cache_time = float(time)
        self.cache_type = type
        if self.__is_expired_cache():
            self.__create_cache_template(self.template)
        return self

    def exists(self, template):
        """Check if a template exists.

        Arguments:
            template {string} -- Name of the template to check for.

        Returns:
            bool
        """

        self.__load_environment(template)

        try:
            self.env.get_template(self.filename)
            return True
        except TemplateNotFound as e:
            return False

    def add_environment(self, template_location, loader=PackageLoader):
        """Add an environment to the templates.

        Arguments:
            template_location {string} -- Directory location to attach the environment to.

        Keyword Arguments:
            loader {jinja2.Loader} -- Type of Jinja2 loader to use. (default: {jinja2.PackageLoader})
        """
        # loader(package_name, location)
        # /dashboard/templates/dashboard
        if loader == PackageLoader:
            template_location = template_location.split(self._splice)

            self.environments.append(
                loader(template_location[0], '/'.join(template_location[1:])))
        else:
            self.environments.append(
                loader(template_location))

    def filter(self, name, function):
        """Used to add filters to views.

        Arguments:
            name {string} -- Key to bind the filter to.
            function {object} -- Function used for the template filter.
        """

        self._filters.update({name: function})
    
    def test(self, key, obj):
        self._tests.update({key: obj})
        return self

    def __load_environment(self, template):
        """Private method for loading all the environments.

        Arguments:
            template {string} -- Template to load environment from.
        """

        self.template = template
<<<<<<< HEAD
        self.filename = '/'.join(template.split(self._splice)) + '.html'

        if template.startswith('/'):
            # Filter blanks strings from the split
            location = list(filter(None, template.split(self._splice)))
            self.filename = location[-1] + '.html'
=======
        self.filename = template + self.extension

        if template.startswith('/'):
            # Filter blanks strings from the split
            location = list(filter(None, template.split('/')))
            self.filename = location[-1] + self.extension
>>>>>>> 8576a634

            loader = PackageLoader(location[0], '/'.join(location[1:-1]))

            self.env = Environment(
                loader=ChoiceLoader(
                    [loader] + self.environments
                ),
                autoescape=select_autoescape(['html', 'xml']),
                extensions=['jinja2.ext.loopcontrols']
            )
        else:
            self.env = Environment(
                loader=ChoiceLoader(
                    [PackageLoader('resources', 'templates')] +
                    self.environments
                ),
                autoescape=select_autoescape(['html', 'xml']),
                extensions=['jinja2.ext.loopcontrols']
            )

        self.env.filters.update(self._filters)

    def __create_cache_template(self, template):
        """Save in the cache the template.

        Arguments:
            template {string} -- Creates the cached templates.
        """

        self.container.make('Cache').store_for(
            template, self.rendered_template,
            self.cache_time, self.cache_type, '.html',
        )

    def __cached_template_exists(self):
        """Check if the cache template exists.

        Returns:
            bool
        """

        return self.container.make('Cache').cache_exists(self.template)

    def __is_expired_cache(self):
        """Check if cache is expired.

        Returns:
            bool
        """

        # Check if cache_for is set and configurate
        if self.cache_time is None or self.cache_type is None and self.cache:
            return True

        driver_cache = self.container.make('Cache')

        # True is expired
        return not driver_cache.is_valid(self.template)

    def __get_cached_template(self):
        """Return the cached version of the template.

        Returns:
            self
        """

        driver_cache = self.container.make('Cache')
        self.rendered_template = driver_cache.get(self.template)
        return self
    
    def set_splice(self, splice):
        self._splice = splice
        return self<|MERGE_RESOLUTION|>--- conflicted
+++ resolved
@@ -74,17 +74,11 @@
         # Check if composers are even set for a speed improvement
         if self.composers:
             self._update_from_composers()
-<<<<<<< HEAD
-            
-        self.rendered_template = self.env.get_template(self.filename).render(
-            self.dictionary)
-=======
         
         if self._tests:
             self.env.tests.update(self._tests)
 
         self.rendered_template = self._render()
->>>>>>> 8576a634
 
         return self
     
@@ -243,21 +237,12 @@
         """
 
         self.template = template
-<<<<<<< HEAD
-        self.filename = '/'.join(template.split(self._splice)) + '.html'
-
-        if template.startswith('/'):
-            # Filter blanks strings from the split
-            location = list(filter(None, template.split(self._splice)))
-            self.filename = location[-1] + '.html'
-=======
         self.filename = template + self.extension
 
         if template.startswith('/'):
             # Filter blanks strings from the split
             location = list(filter(None, template.split('/')))
             self.filename = location[-1] + self.extension
->>>>>>> 8576a634
 
             loader = PackageLoader(location[0], '/'.join(location[1:-1]))
 
