--- conflicted
+++ resolved
@@ -45,11 +45,7 @@
             user.verify_email(mail_manager, request)
 
         # Login the user
-<<<<<<< HEAD
-        if auth.login(request.input('name'), request.input('password')):
-=======
         if auth.login(request.input('email'), request.input('password')):
->>>>>>> 842eb0c9
             # Redirect to the homepage
             return request.redirect('/home')
 
