"""Core of the IOC Container.
"""

import inspect
<<<<<<< HEAD

from masonite.exceptions import ContainerError, MissingContainerBindingNotFound
=======
from masonite.exceptions import MissingContainerBindingNotFound, ContainerError, StrictContainerException
>>>>>>> d22a6cbf


class App():
    """Core of the Service Container. Performs bindings and resolving
    of objects to and from the container.
    """

<<<<<<< HEAD
    def __init__(self):
        """App class constructor
        """
=======
    def __init__(self, strict=False, override=True):
>>>>>>> d22a6cbf
        self.providers = {}
        self.strict = strict
        self.override = override

    def bind(self, name, class_obj):
        """Bind classes into the container with a key value pair

        Arguments:
            name {string} -- Name of the key you want to bind the object to
            class_obj {object} -- The object you want to bind

        Returns:
            self
        """
<<<<<<< HEAD

        self.providers.update({name: class_obj})
=======
        if self.strict and name in self.providers:
            raise StrictContainerException('You cannot override a key inside a strict container')

        if self.override or not name in self.providers:
            self.providers.update({name: class_obj})

>>>>>>> d22a6cbf
        return self

    def make(self, name):
        """Retreives a class from the container by key.

        Arguments:
            name {string} -- Key in the container that you want to get.

        Raises:
            MissingContainerBindingNotFound -- Raised if the key is not in the container.

        Returns:
            object -- Returns the object that is fetched.
        """

        if self.has(name):
            return self.providers[name]

        raise MissingContainerBindingNotFound(
            "{0} key was not found in the container".format(name))

    def has(self, name):
        """Check if a key exists in the container

        Arguments:
            name {string} -- Key you want to check for in the container

        Returns:
            bool
        """

        if name in self.providers:
            return True

        return False

    def helper(self):
        """Adds a helper to create builtin functions. Used to more simply return
        instances of this class when building helpers.

        Returns:
            self
        """
        return self

    def resolve(self, obj):
        """Takes an object such as a function or class method and resolves it's 
        parameters from objects in the container.

        Arguments:
            obj {object} -- The object you want to resolve objects from via this container.

        Returns:
            object -- The object you tried resolving but with the correct dependencies injected.
        """

        provider_list = []

        for parameter, value in inspect.signature(obj).parameters.items():
            if ':' in str(value):
                provider_list.append(self._find_annotated_parameter(value))
            else:
                provider_list.append(self._find_parameter(value))

        return obj(*provider_list)

    def collect(self, search):
        """Fetch a dictionary of objects using a search query.

        Arguments:
            search {string|object} -- The string or object you want to search for.

        Raises:
            AttributeError -- Thrown if there is no wildcard in the search string

        Returns:
            dict -- Returns a dictionary of collected objects and their key bindings.
        """

        provider_list = {}
        if isinstance(search, str):
            # Search Can Be:
            #    '*ExceptionHook'
            #    'Sentry*'
            #    'Sentry*Hook'
            for key, value in self.providers.items():
                if search.startswith('*'):
                    if key.endswith(search.split('*')[1]):
                        provider_list.update({key: value})
                elif search.endswith('*'):
                    if key.startswith(search.split('*')[0]):
                        provider_list.update({key: value})
                elif '*' in search:
                    split_search = search.split('*')
                    if key.startswith(split_search[0]) and key.endswith(split_search[1]):
                        provider_list.update({key: value})
                else:
                    raise AttributeError(
                        "There is no '*' in your collection search")
        else:
            for provider_key, provider_class in self.providers.items():
                if inspect.isclass(provider_class) and issubclass(provider_class, search):
                    provider_list.update({provider_key: provider_class})

        return provider_list

    def _find_parameter(self, parameter):
        """Find a parameter in the container

        Arguments:
            parameter {string} -- Parameter to search for.

        Raises:
            ContainerError -- Thrown when the dependency is not found in the container.

        Returns:
            object -- Returns the object found in the container
        """
        parameter = str(parameter)
        if parameter is not 'self' and parameter in self.providers:
            return self.providers[parameter]

        raise ContainerError(
            'The dependency with the key of {0} could not be found in the container'.format(
                parameter)
        )

    def _find_annotated_parameter(self, parameter):
        """Find a given annotation in the container.

        Arguments:
            parameter {object} -- The object to find in the container.

        Raises:
            ContainerError -- Thrown when the dependency is not found in the container.

        Returns:
            object -- Returns the object found in the container.
        """

        for provider, provider_class in self.providers.items():

            if parameter.annotation == provider_class or parameter.annotation == provider_class.__class__:
                return provider_class
            elif inspect.isclass(provider_class) and issubclass(provider_class, parameter.annotation):
                return provider_class

        raise ContainerError(
            'The dependency with the {0} annotation could not be resolved by the container'.format(parameter))<|MERGE_RESOLUTION|>--- conflicted
+++ resolved
@@ -2,12 +2,7 @@
 """
 
 import inspect
-<<<<<<< HEAD
-
-from masonite.exceptions import ContainerError, MissingContainerBindingNotFound
-=======
 from masonite.exceptions import MissingContainerBindingNotFound, ContainerError, StrictContainerException
->>>>>>> d22a6cbf
 
 
 class App():
@@ -15,13 +10,11 @@
     of objects to and from the container.
     """
 
-<<<<<<< HEAD
-    def __init__(self):
+    def __init__(self, strict=False, override=True):
         """App class constructor
         """
-=======
-    def __init__(self, strict=False, override=True):
->>>>>>> d22a6cbf
+
+
         self.providers = {}
         self.strict = strict
         self.override = override
@@ -36,17 +29,13 @@
         Returns:
             self
         """
-<<<<<<< HEAD
-
-        self.providers.update({name: class_obj})
-=======
+        
         if self.strict and name in self.providers:
             raise StrictContainerException('You cannot override a key inside a strict container')
 
         if self.override or not name in self.providers:
             self.providers.update({name: class_obj})
 
->>>>>>> d22a6cbf
         return self
 
     def make(self, name):
