import os
from setuptools import setup

here = os.path.abspath(os.path.dirname(__file__))

meta = {}
with open(os.path.join(here, 'src/masonite', '__version__.py'), 'r') as f:
    exec(f.read(), meta)

try:
    with open('README.md', 'r', encoding='utf-8') as f:
        readme = f.read()
except FileNotFoundError:
    readme = ""
    
setup(
    name=meta['__title__'],
    packages=[
        'masonite',
        'masonite.auth',
        'masonite.auth.guards',
        'masonite.providers',
        'masonite.listeners',
        'masonite.commands',
        'masonite.commands.presets',
        'masonite.controllers',
        'masonite.cookies',
        'masonite.drivers',
        'masonite.drivers.authentication',
        'masonite.drivers.mail',
        'masonite.drivers.broadcast',
        'masonite.drivers.cache',
        'masonite.drivers.queue',
        'masonite.drivers.session',
        'masonite.drivers.storage',
        'masonite.drivers.upload',
        'masonite.managers',
        'masonite.queues',
        'masonite.contracts',
        'masonite.contracts.managers',
        'masonite.helpers',
        'masonite.middleware',
        'masonite.testing',
    ],
    version=meta['__version__'],
    install_requires=[
        'bcrypt>=3.1,<3.2',
        'cleo>=0.8,<0.9',
        'cryptography>=2.3,<=2.9',
        'hupper<1.10',
        'Jinja2>=2,<3',
<<<<<<< HEAD
        'masonite-orm==0.7.1b',
=======
>>>>>>> 4ce39035
        'passlib>=1.7,<1.8',
        'pendulum>=2.1,<2.2',
        'psutil>=5.4,<5.7',
        'python-dotenv>=0.8,<0.11',
        'requests>=2.0,<2.99',
        'tabulate>=0.8,<0.9',
        'tldextract>=2.2,<2.3',
        'whitenoise>=3.3,<5',
        'exceptionite>=1.0,<2',
    ],
    description=meta['__description__'],
    long_description_content_type='text/markdown',
    long_description=readme,
    author=meta['__author__'],
    author_email=meta['__author_email__'],
    package_dir={'': 'src'},
    url=meta['__url__'],
    keywords=['masonite', 'python web framework', 'python3'],
    license=meta['__licence__'],
    python_requires=">=3.5",
    classifiers=[
        'Development Status :: 5 - Production/Stable',
        'Environment :: Web Environment',
        'Framework :: Masonite',
        'Intended Audience :: Developers',
        'Topic :: Software Development :: Build Tools',
        'Operating System :: OS Independent',
        'License :: OSI Approved :: MIT License',
        'Programming Language :: Python :: 3.5',
        'Programming Language :: Python :: 3.6',
        'Programming Language :: Python :: 3.7',
        'Programming Language :: Python :: 3.8',
        'Programming Language :: Python :: 3 :: Only',
        'Topic :: Internet :: WWW/HTTP',
        'Topic :: Internet :: WWW/HTTP :: Dynamic Content',
        'Topic :: Internet :: WWW/HTTP :: WSGI',
        'Topic :: Software Development :: Libraries :: Application Frameworks',
        'Topic :: Software Development :: Libraries :: Python Modules',
    ],
    include_package_data=True,
    entry_points={
        'console_scripts': [
            'craft = masonite.cli:application.run',
        ],
    },
)<|MERGE_RESOLUTION|>--- conflicted
+++ resolved
@@ -49,10 +49,6 @@
         'cryptography>=2.3,<=2.9',
         'hupper<1.10',
         'Jinja2>=2,<3',
-<<<<<<< HEAD
-        'masonite-orm==0.7.1b',
-=======
->>>>>>> 4ce39035
         'passlib>=1.7,<1.8',
         'pendulum>=2.1,<2.2',
         'psutil>=5.4,<5.7',
