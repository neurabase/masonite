--- conflicted
+++ resolved
@@ -37,25 +37,14 @@
             # This return one key like this: cache_driver_test:1519741028.5628147
             assert key == key_store[:len(key)]
 
-<<<<<<< HEAD
-        content = self.app.make('Cache').get(key)
-        assert content == "macho"
-        assert self.app.make('Cache').exists(key)
-        assert self.app.make('Cache').is_valid(key)
-        self.app.make('Cache').delete(key)
-
-        assert not self.app.make('Cache').is_valid("error")
-
-=======
             content = self.app.make('Cache').get(key)
             assert content == "macho"
-            assert self.app.make('Cache').cache_exists(key)
+            assert self.app.make('Cache').exists(key)
             assert self.app.make('Cache').is_valid(key)
             self.app.make('Cache').delete(key)
 
             assert not self.app.make('Cache').is_valid("error")
 
->>>>>>> ac10432b
     def test_driver_disk_cache_store(self):
         for driver in self.drivers:
             self.app.bind('Cache', self.app.make(
@@ -66,19 +55,11 @@
             # This return the same key because it's forever
             assert key == key
 
-<<<<<<< HEAD
-        content = self.app.make('Cache').get(key)
-        assert content == "macho"
-        assert self.app.make('Cache').exists(key)
-        assert self.app.make('Cache').is_valid(key)
-        self.app.make('Cache').delete(key)
-=======
             content = self.app.make('Cache').get(key)
             assert content == "macho"
-            assert self.app.make('Cache').cache_exists(key)
+            assert self.app.make('Cache').exists(key)
             assert self.app.make('Cache').is_valid(key)
             self.app.make('Cache').delete(key)
->>>>>>> ac10432b
 
     def test_get_cache(self):
         for driver in self.drivers:
@@ -108,35 +89,6 @@
 
             time.sleep(2)
 
-<<<<<<< HEAD
-        for cache_file in glob.glob('bootstrap/cache/key*'):
-            os.remove(cache_file)
-
-    def test_cache_sets_times(self):
-
-        cache_driver = self.app.make('Cache')
-
-        cache_driver.store_for('key_for_1_minute', 'value', 1, 'minute')
-        cache_driver.store_for('key_for_1_hour', 'value', 1, 'hour')
-        cache_driver.store_for('key_for_1_day', 'value', 1, 'day')
-        cache_driver.store_for('key_for_1_month', 'value', 1, 'month')
-        cache_driver.store_for('key_for_1_year', 'value', 1, 'year')
-
-        assert cache_driver.is_valid('key_for_1_minute')
-        assert cache_driver.is_valid('key_for_1_hour')
-        assert cache_driver.is_valid('key_for_1_day')
-        assert cache_driver.is_valid('key_for_1_month')
-        assert cache_driver.is_valid('key_for_1_year')
-
-        assert cache_driver.get('key_for_1_minute') == 'value'
-        assert cache_driver.get('key_for_1_hour') == 'value'
-        assert cache_driver.get('key_for_1_day') == 'value'
-        assert cache_driver.get('key_for_1_month') == 'value'
-        assert cache_driver.get('key_for_1_year') == 'value'
-
-        for cache_file in glob.glob('bootstrap/cache/key*'):
-            os.remove(cache_file)
-=======
             assert not cache_driver.is_valid('key_for_1_second')
             assert cache_driver.get('key_for_1_second') is None
 
@@ -169,5 +121,4 @@
             assert cache_driver.get('key_for_1_year') == 'value'
 
             for cache_file in glob.glob('bootstrap/cache/key*'):
-                os.remove(cache_file)
->>>>>>> ac10432b
+                os.remove(cache_file)