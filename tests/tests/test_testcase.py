--- conflicted
+++ resolved
@@ -97,11 +97,7 @@
         with self.debugMode(False):
             self.assertFalse(self.application.is_debug())
 
-<<<<<<< HEAD
-    # Skipped to avoid polluting test outputs
-=======
     # Skipped to avoid polluting test outputs, but kept there
->>>>>>> e4b4c630
     # def test_dump(self):
     #     self.dump("test", "dump test")
 
@@ -227,13 +223,8 @@
     def test_assert_session_missing(self):
         self.get("/").assertSessionMissing("some_test_key")
 
-<<<<<<< HEAD
-    def test_with_session(self):
-        self.withSession({"key1": "value1"}).get("/").assertSessionHas("key1", "value1")
-=======
     # def test_with_session(self):
     #     self.withSession({"key1": "value1"}).get("/").assertSessionHas("key1", "value1")
->>>>>>> e4b4c630
 
     def test_assert_view_is(self):
         self.get("/view").assertViewIs("welcome")
