--- conflicted
+++ resolved
@@ -150,12 +150,10 @@
     def authorizations(self, view: View):
         return view.render("authorizations")
 
-<<<<<<< HEAD
     def dd(self, request: Request):
         dump({"test": "value"})
         dd(request)
         return ""
-=======
+
     def server_error(self, view: View):
-        raise Exception("unknown error")
->>>>>>> d6cde978
+        raise Exception("unknown error")