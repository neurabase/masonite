from multiprocessing import AuthenticationError
from src.masonite.controllers import Controller
from src.masonite.exceptions.exceptions import AuthorizationException
from src.masonite.views import View
from src.masonite.response.response import Response
from src.masonite.request import Request
from src.masonite.filesystem import Storage
from src.masonite.broadcasting import Broadcast, Channel
from src.masonite.facades import Session, Config, Gate, Dump
from src.masonite.validation import Validator

from tests.integrations.app.User import User


class CanBroadcast:
    def broadcast_on(self):
        return Channel(f"private-shipped")

    def broadcast_with(self):
        return vars(self)

    def broadcast_as(self):
        return self.__class__.__name__


class OrderProcessed(CanBroadcast):
    def __init__(self):
        self.order_id = 1


class WelcomeController(Controller):
    def play_with_session(self, request: Request, view: View):
        # Session.flash("test", "hello flashed")
        # Session.set("test_persisted", "hello persisted in session")
        # request.app.make("session").set("test_persisted", "hello persisted")
        return view.render("welcome")

    def show(self, request: Request, view: View):
        request.app.make("session").flash("test", "value")
        return view.render("welcome")

    def contact(self, view: View):
        return view.render("contact")

    def contact_post(
        self, request: Request, view: View, validator: Validator, response: Response
    ):
        errors = request.validate(validator.required(["name", "email"]))
        if errors:
            return response.back().with_errors(errors)

        return view.render("contact")

    def flash_data(self, request: Request, response: Response, view: View):
        request.app.make("session").flash("test", "value")
        return response.with_input().redirect("/sessions")

    def form_with_input(self, request: Request, response: Response, view: View):
        return response.redirect("/sessions").with_input()

    def test(self):
        return "test"

    def api(self):
        return {"key": "value"}

    def emit(self, broadcast: Broadcast):
        broadcast.channel("private-orders", OrderProcessed())
        return "emitted"

    def view(self, view: View):
        return view.render("welcome")

    def upload(self, request: Request, storage: Storage):
        return storage.disk("s3").store(request.input("profile"))

    def create(self):
        return "user created", 201

    def not_found(self):
        return "not found", 404

    def unauthorized(self):
        return "unauthorized", 401

    def input(self, request: Request):
        return request.all()
        return "input"

    def forbidden(self):
        return "forbidden", 403

    def empty(self):
        return "", 204

    def redirect_url(self, response: Response):
        return response.redirect("/")

    def redirect_route(self, response: Response):
        return response.redirect(name="test")

    def redirect_route_params(self, response: Response):
        return response.redirect(name="test_params", params={"id": 1})

    def response_with_headers(self, response: Response):
        response.header("TEST", "value")
        response.header("TEST2", "value2")
        return ""

    def view_with_context(self, view: View):
        return view.render(
            "welcome",
            {"count": 1, "users": ["John", "Joe"], "other_key": {"nested": 1}},
        )

    def json(self, response: Response):
        return response.json(
            {
                "key": "value",
                "key2": [1, 2],
                "other_key": {
                    "nested": 1,
                    "nested_again": {"a": 1, "b": 2},
                },
            }
        )

    def session(self, request: Request):
        request.app.make("session").flash("key", "value")
        return "session"

    def session_with_errors(self, request: Request, response: Response):
        request.app.make("session").flash("key", "value")
        request.app.make("session").flash(
            "errors",
            {"email": "Email required", "password": "Password too short", "name": ""},
        )
        return "session"

    def with_errors(self, response: Response):
        return response.back().with_errors(
            {"email": "Email required", "password": "Password too short", "name": ""}
        )

    def session2(self, request: Request):
        request.app.make("session").flash(
            "key", {"nested": 1, "nested_again": {"key2": "value2"}}
        )
        return "session2"

    def with_params(self):
        return ""

    def auth(self, request: Request):
        request.app.make("auth").attempt("idmann509@gmail.com", "secret")
        return "logged in"

    def not_authorized(self):
        # if current user not authorized it will raise an exception
        Gate.authorize("display-admin")

    def use_authorization_helper(self, request: Request):
        request.authorize("display-admin")
        return ""

    def authorizations(self, view: View, request: Request):
        return view.render("authorizations")

    def show_user(self, request: Request, view: View):
        user = User.find_or_fail(request.param("id"))
        return view.render("welcome")

<<<<<<< HEAD
    def fallback(self, request: Request):
        return "fallback"
=======
    def any(self, request: Request):
        return "any"
>>>>>>> 029397de

    def dd(self, request: Request):
        dump({"test": "value"})
        dd(request)
        return ""

    def server_error(self, view: View):
        raise Exception("unknown error")

    def __call__(self):
        return "welcome"<|MERGE_RESOLUTION|>--- conflicted
+++ resolved
@@ -170,13 +170,11 @@
         user = User.find_or_fail(request.param("id"))
         return view.render("welcome")
 
-<<<<<<< HEAD
     def fallback(self, request: Request):
         return "fallback"
-=======
+
     def any(self, request: Request):
         return "any"
->>>>>>> 029397de
 
     def dd(self, request: Request):
         dump({"test": "value"})
