from multiprocessing import AuthenticationError
from src.masonite.controllers import Controller
<<<<<<< HEAD
from src.masonite.helpers.orm import find_or_fail
=======
from src.masonite.exceptions.exceptions import AuthorizationException
>>>>>>> 40268a34
from src.masonite.views import View
from src.masonite.response.response import Response
from src.masonite.request import Request
from src.masonite.filesystem import Storage
from src.masonite.broadcasting import Broadcast, Channel
from src.masonite.facades import Session, Config, Gate, Dump


class CanBroadcast:
    def broadcast_on(self):
        return Channel(f"private-shipped")

    def broadcast_with(self):
        return vars(self)

    def broadcast_as(self):
        return self.__class__.__name__


class OrderProcessed(CanBroadcast):
    def __init__(self):
        self.order_id = 1


class WelcomeController(Controller):
    def play_with_session(self, request: Request, view: View):
        # Session.flash("test", "hello flashed")
        # Session.set("test_persisted", "hello persisted in session")
        # request.app.make("session").set("test_persisted", "hello persisted")
        return view.render("welcome")

    def show(self, request: Request, view: View):
        request.app.make("session").flash("test", "value")
        return view.render("welcome")

    def flash_data(self, request: Request, response: Response, view: View):
        request.app.make("session").flash("test", "value")
        return response.with_input().redirect("/sessions")

    def form_with_input(self, request: Request, response: Response, view: View):
        return response.redirect("/sessions").with_input()

    def test(self):
        return "test"

    def api(self):
        return {"key": "value"}

    def emit(self, broadcast: Broadcast):
        broadcast.channel("private-orders", OrderProcessed())
        return "emitted"

    def view(self, view: View):
        return view.render("welcome")

    def upload(self, request: Request, storage: Storage):
        return storage.disk("s3").store(request.input("profile"))

    def create(self):
        return "user created", 201

    def not_found(self):
        return "not found", 404

    def unauthorized(self):
        return "unauthorized", 401

    def input(self, request: Request):
        return request.all()
        return "input"

    def forbidden(self):
        return "forbidden", 403

    def empty(self):
        return "", 204

    def redirect_url(self, response: Response):
        return response.redirect("/")

    def redirect_route(self, response: Response):
        return response.redirect(name="test")

    def redirect_route_params(self, response: Response):
        return response.redirect(name="test_params", params={"id": 1})

    def response_with_headers(self, response: Response):
        response.header("TEST", "value")
        response.header("TEST2", "value2")
        return ""

    def view_with_context(self, view: View):
        return view.render(
            "welcome",
            {"count": 1, "users": ["John", "Joe"], "other_key": {"nested": 1}},
        )

    def json(self, response: Response):
        return response.json(
            {
                "key": "value",
                "key2": [1, 2],
                "other_key": {
                    "nested": 1,
                    "nested_again": {"a": 1, "b": 2},
                },
            }
        )

    def session(self, request: Request):
        request.app.make("session").flash("key", "value")
        return "session"

    def session_with_errors(self, request: Request, response: Response):
        request.app.make("session").flash("key", "value")
        request.app.make("session").flash(
            "errors",
            {"email": "Email required", "password": "Password too short", "name": ""},
        )
        return "session"

    def with_errors(self, response: Response):
        return response.back().with_errors(
            {"email": "Email required", "password": "Password too short", "name": ""}
        )

    def session2(self, request: Request):
        request.app.make("session").flash(
            "key", {"nested": 1, "nested_again": {"key2": "value2"}}
        )
        return "session2"

    def with_params(self):
        return ""

    def auth(self, request: Request):
        request.app.make("auth").guard("web").attempt("idmann509@gmail.com", "secret")
        return "logged in"

    def not_authorized(self):
        # if current user not authorized it will raise an exception
        Gate.authorize("display-admin")

    def use_authorization_helper(self, request: Request):
        request.authorize("display-admin")

    def authorizations(self, view: View):
        return view.render("authorizations")

<<<<<<< HEAD
    def show_user(self, request: Request, view: View):
        user = find_or_fail("tests.integrations.app.User", request.input("id"))
        return view.render("welcome")
=======
    def dd(self, request: Request):
        dump({"test": "value"})
        dd(request)
        return ""

    def server_error(self, view: View):
        raise Exception("unknown error")
>>>>>>> 40268a34
<|MERGE_RESOLUTION|>--- conflicted
+++ resolved
@@ -1,10 +1,7 @@
 from multiprocessing import AuthenticationError
 from src.masonite.controllers import Controller
-<<<<<<< HEAD
 from src.masonite.helpers.orm import find_or_fail
-=======
 from src.masonite.exceptions.exceptions import AuthorizationException
->>>>>>> 40268a34
 from src.masonite.views import View
 from src.masonite.response.response import Response
 from src.masonite.request import Request
@@ -154,16 +151,14 @@
     def authorizations(self, view: View):
         return view.render("authorizations")
 
-<<<<<<< HEAD
     def show_user(self, request: Request, view: View):
         user = find_or_fail("tests.integrations.app.User", request.input("id"))
         return view.render("welcome")
-=======
+
     def dd(self, request: Request):
         dump({"test": "value"})
         dd(request)
         return ""
 
     def server_error(self, view: View):
-        raise Exception("unknown error")
->>>>>>> 40268a34
+        raise Exception("unknown error")