--- conflicted
+++ resolved
@@ -15,12 +15,10 @@
     def testboot(self, request: Request, Get: Get):
         return request
 
-<<<<<<< HEAD
 class ServiceProviderTest(ServiceProvider):
 
     def register(self):
         self.app.bind('Request', object)
-=======
 class Mock1Command:
     pass
 
@@ -55,23 +53,15 @@
         })
 
         self.commands(Mock1Command(), Mock2Command())
->>>>>>> 4416b7c3
 
 class TestServiceProvider:
 
     def setup_method(self):
-<<<<<<< HEAD
-        self.app = App()
-        self.provider = ServiceProviderTest()
-        self.provider.load_app(self.app).register()
-        self.provider.boot()
-=======
         self.app = TestSuite().create_container().container
         self.provider = ServiceProvider()
         self.provider.load_app(self.app).boot()
         self.load_provider = LoadProvider()
         self.load_provider.load_app(self.app).boot()
->>>>>>> 4416b7c3
 
     def test_service_provider_loads_app(self):
         assert self.provider.app == self.app
@@ -95,12 +85,10 @@
         self.app.bind('Get', Get().route('url', None))
 
         assert self.app.resolve(ContainerTest().testboot) == self.app.make('Request')
-<<<<<<< HEAD
         
     def test_service_provider_sets_on_app_object(self):
         assert 'Request' in self.app.providers 
         assert self.app.make('Request') == object
-=======
 
     def test_can_load_routes_into_container(self):
         assert len(self.app.make('WebRoutes')) > 2
@@ -122,4 +110,3 @@
     def test_can_load_commands_into_container(self):
         assert self.app.make('Mock1Command')
         assert self.app.make('Mock2Command')
->>>>>>> 4416b7c3
