import time
import datetime

from masonite.view import View
from masonite.auth import Auth
from masonite.request import Request
from masonite.testsuite.TestSuite import generate_wsgi
from masonite.auth import MustVerifyEmail
from masonite.app import App
from masonite.auth import Sign
from masonite.helpers.routes import get
from masonite.snippets.auth.controllers.ConfirmController import ConfirmController
from config import application


class MockUser():

    __auth__ = 'email'
    password = '$2a$04$SXAMKoNuuiv7iO4g4U3ZOemyJJiKAHomUIFfGyH4hyo4LrLjcMqvS'
    users_password = 'pass123'
    email = 'user@email.com'
    name = 'testuser123'
    id = 1

    def where(self, column, name):
        return self

    def or_where(self, column, name):
        return self

    def first(self):
        return self

    def save(self):
        pass

    def find(self, id):
        if self.id == id:
            return self
        return False


class MockVerifyUser(MockUser, MustVerifyEmail):
    verified_at = None
    pass


class ListUser(MockUser):
    __password__ = 'users_password'


class TestAuth:

    def setup_method(self):
        self.container = App()
        self.app = self.container
        view = View(self.container)
        self.request = Request(generate_wsgi())
        self.auth = Auth(self.request, MockUser())
        self.container.bind('View', view.render)
        self.container.bind('ViewClass', view)
        self.app.bind('Application', application)

    def reset_method(self):
        self.auth = Auth(self.request, MockUser())

    def test_auth(self):
        assert self.auth

    def test_login_user(self):
        assert isinstance(self.auth.login('user@email.com', 'secret'), MockUser)
        assert self.request.get_cookie('token')

    def test_login_user_with_list_auth_column(self):
        user = MockUser
        user.__auth__ = ['email', 'name']
        assert isinstance(self.auth.login('testuser123', 'secret'), user)
        assert self.request.get_cookie('token')

<<<<<<< HEAD
    def test_auth_gets_user_login_attribute(self):
        auth = Auth(self.request, ListUser())
        assert auth._get_password_value(ListUser()) == 'pass123'

        auth = Auth(self.request, MockUser())
        assert auth._get_password_value(MockUser()) == '$2a$04$SXAMKoNuuiv7iO4g4U3ZOemyJJiKAHomUIFfGyH4hyo4LrLjcMqvS'
    
    def test_auth_gets_user_login_attribute_column(self):
        auth = Auth(self.request, ListUser())
        assert auth._get_password_column(ListUser()) == 'users_password'

        auth = Auth(self.request, MockUser())
        assert auth._get_password_column(MockUser()) == 'password'

=======
>>>>>>> 495ac85c
    def test_get_user(self):
        assert self.auth.login_by_id(1)
        assert isinstance(self.auth.user(), MockUser)

    def test_get_user_returns_false_if_not_loggedin(self):
        self.auth.login('user@email.com', 'wrong_secret')
        assert self.auth.user() is False

    def test_logout_user(self):
        assert isinstance(self.auth.login('user@email.com', 'secret'), MockUser)
        assert self.request.get_cookie('token')

        self.auth.logout()
        assert not self.request.get_cookie('token')
        assert not self.auth.user()

    def test_login_user_fails(self):
        assert self.auth.login('user@email.com', 'bad_password') is False

    def test_login_by_id(self):
        assert isinstance(self.auth.login_by_id(1), MockUser)
        assert self.request.get_cookie('token')

        assert self.auth.login_by_id(2) is False

    def test_login_once_does_not_set_cookie(self):
        assert isinstance(self.auth.once().login_by_id(1), MockUser)
        assert self.request.get_cookie('token') is None

    def test_user_is_mustverify_instance(self):
        self.auth = Auth(self.request, MockVerifyUser())
        assert isinstance(self.auth.once().login_by_id(1), MustVerifyEmail)
        self.reset_method()
        assert not isinstance(self.auth.once().login_by_id(1), MustVerifyEmail)

    def get_user(self, id):
        return MockVerifyUser()

    def test_confirm_controller_success(self):
        self.auth = Auth(self.request, MockVerifyUser())
        params = {'id': Sign().sign('{0}::{1}'.format(1, time.time()))}
        self.request.set_params(params)
        user = self.auth.once().login_by_id(1)
        self.request.set_user(user)

        self.app.bind('Request', self.request)
        self.app.make('Request').load_app(self.app)

        # Create the route
        route = get('/email/verify/@id', ConfirmController.confirm_email)

        ConfirmController.get_user = self.get_user

        # Resolve the controller constructor
        controller = self.app.resolve(route.controller)

        # Resolve the method
        response = self.app.resolve(getattr(controller, route.controller_method))
        self.reset_method()

        assert response.rendered_template == 'confirm'

    def test_confirm_controller_failure(self):
        self.auth = Auth(self.request, MockVerifyUser())

        timestamp_plus_11 = datetime.datetime.now() - datetime.timedelta(minutes=11)

        params = {'id': Sign().sign('{0}::{1}'.format(1, timestamp_plus_11.timestamp()))}
        self.request.set_params(params)
        user = self.auth.once().login_by_id(1)
        self.request.set_user(user)

        self.app.bind('Request', self.request)
        self.app.make('Request').load_app(self.app)

        # Create the route
        route = get('/email/verify/@id', ConfirmController.confirm_email)

        ConfirmController.get_user = self.get_user

        # Resolve the controller constructor
        controller = self.app.resolve(route.controller)

        # Resolve the method
        response = self.app.resolve(getattr(controller, route.controller_method))
        self.reset_method()

        assert response.rendered_template == 'error'<|MERGE_RESOLUTION|>--- conflicted
+++ resolved
@@ -77,23 +77,6 @@
         assert isinstance(self.auth.login('testuser123', 'secret'), user)
         assert self.request.get_cookie('token')
 
-<<<<<<< HEAD
-    def test_auth_gets_user_login_attribute(self):
-        auth = Auth(self.request, ListUser())
-        assert auth._get_password_value(ListUser()) == 'pass123'
-
-        auth = Auth(self.request, MockUser())
-        assert auth._get_password_value(MockUser()) == '$2a$04$SXAMKoNuuiv7iO4g4U3ZOemyJJiKAHomUIFfGyH4hyo4LrLjcMqvS'
-    
-    def test_auth_gets_user_login_attribute_column(self):
-        auth = Auth(self.request, ListUser())
-        assert auth._get_password_column(ListUser()) == 'users_password'
-
-        auth = Auth(self.request, MockUser())
-        assert auth._get_password_column(MockUser()) == 'password'
-
-=======
->>>>>>> 495ac85c
     def test_get_user(self):
         assert self.auth.login_by_id(1)
         assert isinstance(self.auth.user(), MockUser)
