from tests import TestCase
from src.masonite.routes import Route, HTTPRoute
from src.masonite.exceptions.exceptions import RouteNotFoundException


class TestHttpRequests(TestCase):
    def setUp(self):
        super().setUp()
        self.addRoutes(
            Route.get("/test/users/@id", "WelcomeController@show_user"),
            Route.get("/test-with-input", "WelcomeController@form_with_input"),
            Route.get("/server-error", "WelcomeController@server_error"),
        )

    def test_csrf_request(self):
        self.withoutCsrf()
        return self.post("/").assertContains("Welcome")

<<<<<<< HEAD
    def test_find_or_fail_during_request(self):
        self.get("/test/users/1").assertOk()
        self.get("/test/users/10").assertNotFound()
=======
    def test_route_not_found_throw_exception_in_debug_mode(self):
        with self.debugMode():
            with self.assertRaises(RouteNotFoundException) as e:
                self.get("/unknown/route")

            self.assertEqual(str(e.exception), "GET /unknown/route : 404 Not Found")

    def test_route_not_found_with_debug_off(self):
        self.withExceptionsHandling()  # enable exception handler
        with self.debugMode(False):
            self.get("/unknown/route").assertNotFound().assertViewIs("errors/404")

    def test_server_error_with_debug_off(self):
        self.withExceptionsHandling()  # enable exception handler
        with self.debugMode(False):
            self.get("/server-error").assertError().assertViewIs("errors/500")

    def test_server_error_with_debug_on(self):
        with self.debugMode():
            with self.assertRaises(Exception):
                self.get("/server-error")
>>>>>>> 40268a34

    def test_old_helper(self):
        self.get("/test-with-input", {"name": "Sam"})
        assert self.application.make("request").old("name") == "Sam"
        assert self.application.make("request").old("wrong-input") == ""

    def test_get_route(self):
        self.get("/")
        route = self.application.make("request").get_route()
        assert isinstance(route, HTTPRoute)<|MERGE_RESOLUTION|>--- conflicted
+++ resolved
@@ -16,11 +16,10 @@
         self.withoutCsrf()
         return self.post("/").assertContains("Welcome")
 
-<<<<<<< HEAD
     def test_find_or_fail_during_request(self):
         self.get("/test/users/1").assertOk()
         self.get("/test/users/10").assertNotFound()
-=======
+
     def test_route_not_found_throw_exception_in_debug_mode(self):
         with self.debugMode():
             with self.assertRaises(RouteNotFoundException) as e:
@@ -42,7 +41,6 @@
         with self.debugMode():
             with self.assertRaises(Exception):
                 self.get("/server-error")
->>>>>>> 40268a34
 
     def test_old_helper(self):
         self.get("/test-with-input", {"name": "Sam"})
