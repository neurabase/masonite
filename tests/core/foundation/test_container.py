--- conflicted
+++ resolved
@@ -125,7 +125,6 @@
 
     def test_can_resolve_class_with_str_type_hinted_parameters(self):
         def my_method(test: SomeStringTypeHintedAppObject):
-<<<<<<< HEAD
             return test
 
         with self.assertRaises(TypeError):
@@ -139,9 +138,6 @@
         obj = self.application.resolve(my_method, 1)
         self.assertEquals(obj.app + 1, 2)
 
-=======
-            return test.app
->>>>>>> 0edef763
 
 
         self.assertIsInstance(obj, Application)
