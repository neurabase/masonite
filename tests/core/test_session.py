
from src.masonite.drivers import SessionCookieDriver, SessionMemoryDriver
from src.masonite.managers import SessionManager
from src.masonite.testing import generate_wsgi, TestCase

class TestSession(TestCase):

    def setUp(self):
        super().setUp()
        self.container.make('Request').load_environ(generate_wsgi())
        self.container.bind('SessionMemoryDriver', SessionMemoryDriver)
        self.container.bind('SessionCookieDriver', SessionCookieDriver)
        self.container.bind('SessionManager', SessionManager(self.container))

    def test_session_request(self):
        for driver in ('memory', 'cookie'):
            session = self.container.make('SessionManager').driver(driver)
            session.set('username', 'pep')
            session.set('password', 'secret')
            self.assertEqual(session.get('username'), 'pep')
            self.assertEqual(session.get('password'), 'secret')

    def test_session_has_no_data(self):
        for driver in ('memory', 'cookie'):
            session = self.container.make('SessionManager').driver(driver)
            session._session = {}
            session._flash = {}
            self.assertFalse(session.has('nodata'))

    def test_change_ip_address(self):
        for driver in ('memory', 'cookie'):
            session = self.container.make('SessionManager').driver(driver)
            session.request.environ['REMOTE_ADDR'] = '111.222.33.44'
            session.set('username', 'pep')
            self.assertEqual(session.get('username'), 'pep')

    def test_session_get_all_data(self):
        for driver in ('memory', 'cookie'):
            session = self.container.make('SessionManager').driver(driver)
            session.request.environ['REMOTE_ADDR'] = 'get.all.data'
            session.set('username', 'pep')
            session.flash('password', 'secret')

            self.assertEqual(session.all(), {'username': 'pep', 'password': 'secret'})

    def test_session_has_data(self):
        for driver in ('memory', 'cookie'):
            session = self.container.make('SessionManager').driver(driver)
            session._session = {}
            session._flash = {}
            session.set('username', 'pep')
            self.assertTrue(session.has('username'))
            self.assertFalse(session.has('has_password'))

    def test_session_helper(self):
        for driver in ('memory', 'cookie'):
            session = self.container.make('SessionManager').driver(driver)
            session._session = {}
            session._flash = {}
            helper = session.helper

            self.assertIsInstance(helper(), type(session))

    def test_session_flash_data(self):
        for driver in ('memory', 'cookie'):
            session = self.container.make('SessionManager').driver(driver)
            session._session = {}
            session.flash('flash_username', 'pep')
            session.flash('flash_password', 'secret')
            self.assertEqual(session.get('flash_username'), 'pep')
            self.assertEqual(session.get('flash_password'), 'secret')

    def test_reset_flash_session_memory(self):
        session = self.container.make('SessionManager').driver('memory')
        session.flash('flash_', 'test_pep')
        session.reset(flash_only=True)
        self.assertIsNone(session.get('flash_'))

    def test_reset_flash_session_driver(self):
        session = self.container.make('SessionManager').driver('cookie')
        session.flash('flash_', 'test_pep')

        session.reset(flash_only=True)
        self.assertIsNone(session.get('flash_'))

    def test_session_flash_data_serializes_dict(self):
        for driver in ('cookie', 'memory'):
            session = self.container.make('SessionManager').driver(driver)
            session._session = {}
            session.flash('flash_dict', {'id': 1})
            session.set('get_dict', {'id': 1})
            self.assertEqual(session.get('flash_dict'), {'id': 1})
            self.assertEqual(session.get('get_dict'), {'id': 1})

    def test_session_flash_data_serializes_list(self):
        for driver in ('cookie', 'memory'):
            session = self.container.make('SessionManager').driver(driver)
            session._session = {}
            session.flash('flash_dict', [1, 2, 3])
            self.assertEqual(session.get('flash_dict'), [1, 2, 3])

    def test_reset_serializes_dict(self):
        for driver in ('memory', 'cookie'):
            session = self.container.make('SessionManager').driver(driver)
            session.set('flash_', 'test_pep')
            session.reset()
            self.assertIsNone(session.get('reset_username'))

    def test_delete_session(self):
        for driver in ('memory', 'cookie'):
            session = self.container.make('SessionManager').driver(driver)
            session.set('test1', 'value')
            session.set('test2', 'value')
            self.assertTrue(session.delete('test1'))
            self.assertFalse(session.has('test1'))
            self.assertFalse(session.delete('test1'))

    def test_can_redirect_with_inputs(self):
        for driver in ('memory', 'cookie'):
            request = self.container.make('Request')
            request.request_variables = {
                'key1': 'val1',
                'key2': 'val2',
            }
            session = self.app.make('SessionManager').driver(driver)
            request.session = session
            request.with_input()
<<<<<<< HEAD
            session = self.container.make('SessionManager').driver(driver)
            self.assertFalse(session.has('key1'))
            self.assertFalse(session.has('key2'))
=======
            self.assertTrue(session.has('key1'))
            self.assertTrue(session.has('key2'))

    def test_can_redirect_with_bytes_inputs(self):
        for driver in ('memory', 'cookie'):
            
            request = self.app.make('Request')
            session = self.app.make('SessionManager').driver(driver)
            request.request_variables = {
                'byte': 'val1'.encode('utf-8'),
                'key2': 'val2',
            }
            request.session = session

            request.with_input()
            self.assertFalse(session.has('byte'))
            self.assertTrue(session.has('key2'))
>>>>>>> f80d0fd7
<|MERGE_RESOLUTION|>--- conflicted
+++ resolved
@@ -122,22 +122,17 @@
                 'key1': 'val1',
                 'key2': 'val2',
             }
-            session = self.app.make('SessionManager').driver(driver)
+            session = self.container.make('SessionManager').driver(driver)
             request.session = session
             request.with_input()
-<<<<<<< HEAD
-            session = self.container.make('SessionManager').driver(driver)
-            self.assertFalse(session.has('key1'))
-            self.assertFalse(session.has('key2'))
-=======
             self.assertTrue(session.has('key1'))
             self.assertTrue(session.has('key2'))
 
     def test_can_redirect_with_bytes_inputs(self):
         for driver in ('memory', 'cookie'):
             
-            request = self.app.make('Request')
-            session = self.app.make('SessionManager').driver(driver)
+            request = self.container.make('Request')
+            session = self.container.make('SessionManager').driver(driver)
             request.request_variables = {
                 'byte': 'val1'.encode('utf-8'),
                 'key2': 'val2',
@@ -146,5 +141,4 @@
 
             request.with_input()
             self.assertFalse(session.has('byte'))
-            self.assertTrue(session.has('key2'))
->>>>>>> f80d0fd7
+            self.assertTrue(session.has('key2'))