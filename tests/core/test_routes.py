--- conflicted
+++ resolved
@@ -1,16 +1,5 @@
 
-<<<<<<< HEAD
 import unittest
-=======
-from masonite.app import App
-from masonite.exceptions import InvalidRouteCompileException, RouteException
-from masonite.helpers.routes import create_matchurl, flatten_routes, group
-from masonite.request import Request
-from masonite.routes import (Connect, Delete, Get, Head, Match, Options, Patch,
-                             Post, Put, Redirect, Resource, Route, RouteGroup, Trace)
-from masonite.testing import TestCase
-from masonite.testsuite.TestSuite import generate_wsgi
->>>>>>> 33d95be0
 
 from app.http.controllers.subdirectory.SubController import SubController
 from src.masonite.app import App
@@ -19,7 +8,7 @@
 from src.masonite.helpers.routes import create_matchurl, flatten_routes, group
 from src.masonite.request import Request
 from src.masonite.routes import (Connect, Delete, Get, Head, Match, Options,
-                                 Patch, Post, Put, Redirect, Route, RouteGroup,
+                                 Patch, Post, Put, Resource, Redirect, Route, RouteGroup,
                                  Trace)
 from src.masonite.testing import TestCase, generate_wsgi
 from src.masonite.exceptions import RouteNotFoundException
