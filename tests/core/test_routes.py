<<<<<<< HEAD
from src.masonite.routes import Route
from src.masonite.request import Request
from src.masonite.app import App
from src.masonite.routes import Get, Head, Post, Match, Put, Patch, Delete, Connect, Options, Trace, RouteGroup, Redirect
from src.masonite.helpers.routes import group, flatten_routes
from src.masonite.helpers.routes import create_matchurl
from src.masonite.testsuite.TestSuite import generate_wsgi
from src.masonite.exceptions import InvalidRouteCompileException, RouteException
=======
import unittest
from masonite.exceptions import RouteNotFoundException

from masonite.app import App
from masonite.exceptions import InvalidRouteCompileException, RouteException
from masonite.helpers.routes import create_matchurl, flatten_routes, group
from masonite.request import Request
from masonite.routes import (Connect, Delete, Get, Head, Match, Options, Patch,
                             Post, Put, Redirect, Route, RouteGroup, Trace)
from masonite.testing import TestCase
from masonite.testsuite.TestSuite import generate_wsgi

>>>>>>> 28fcc351
from app.http.controllers.subdirectory.SubController import SubController


class TestRoutes(unittest.TestCase):

    def setUp(self):
        self.route = Route(generate_wsgi())
        self.request = Request(generate_wsgi())

    def test_route_is_callable(self):
        self.assertTrue(callable(Get))
        self.assertTrue(callable(Head))
        self.assertTrue(callable(Post))
        self.assertTrue(callable(Match))
        self.assertTrue(callable(Put))
        self.assertTrue(callable(Patch))
        self.assertTrue(callable(Delete))
        self.assertTrue(callable(Connect))
        self.assertTrue(callable(Options))
        self.assertTrue(callable(Trace))

    def test_route_prefixes_forward_slash(self):
        self.assertEqual(Get().route('some/url', 'TestController@show').route_url, '/some/url')

    def test_route_is_not_post(self):
        self.assertEqual(self.route.is_post(), False)

    def test_route_is_post(self):
        self.route.environ['REQUEST_METHOD'] = 'POST'
        self.assertEqual(self.route.is_post(), True)

    def test_compile_route_to_regex(self):
        get_route = Get().route('test/route', None)
        self.assertEqual(get_route.compile_route_to_regex(), r'^\/test\/route\/$')

        get_route = Get().route('test/@route', None)
        self.assertEqual(get_route.compile_route_to_regex(), r'^\/test\/([\w.-]+)\/$')

        get_route = Get().route('test/@route:int', None)
        self.assertEqual(get_route.compile_route_to_regex(), r'^\/test\/(\d+)\/$')

        get_route = Get().route('test/@route:string', None)
        self.assertEqual(get_route.compile_route_to_regex(), r'^\/test\/([a-zA-Z]+)\/$')

    def test_route_can_add_compilers(self):
        get_route = Get().route('test/@route:int', None)
        self.assertEqual(get_route.compile_route_to_regex(), r'^\/test\/(\d+)\/$')

        self.route.compile('year', r'[0-9]{4}')

        get_route = Get().route('test/@route:year', None)

        self.assertEqual(get_route.compile_route_to_regex(), r'^\/test\/[0-9]{4}\/$')

        with self.assertRaises(InvalidRouteCompileException):
            get_route = Get().route('test/@route:none', None)
            create_matchurl('/test/1', get_route)

    def test_route_gets_controllers(self):
        self.assertTrue(Get().route('test/url', 'TestController@show'))
        self.assertTrue(Get().route('test/url', '/app.http.test_controllers.TestController@show'))

    def test_route_doesnt_break_on_incorrect_controller(self):
        self.assertTrue(Get().route('test/url', 'BreakController@show'))

    def test_route_can_pass_route_values_in_constructor(self):
        route = Get('test/url', 'BreakController@show')
        self.assertEqual(route.route_url, '/test/url')
        route = Head('test/url', 'BreakController@show')
        self.assertEqual(route.route_url, '/test/url')
        route = Post('test/url', 'BreakController@show')
        self.assertEqual(route.route_url, '/test/url')
        route = Put('test/url', 'BreakController@show')
        self.assertEqual(route.route_url, '/test/url')
        route = Patch('test/url', 'BreakController@show')
        self.assertEqual(route.route_url, '/test/url')
        route = Delete('test/url', 'BreakController@show')
        self.assertEqual(route.route_url, '/test/url')
        route = Connect('test/url', 'BreakController@show')
        self.assertEqual(route.route_url, '/test/url')
        route = Options('test/url', 'BreakController@show')
        self.assertEqual(route.route_url, '/test/url')
        route = Trace('test/url', 'BreakController@show')
        self.assertEqual(route.route_url, '/test/url')

    def test_route_can_pass_route_values_in_constructor_and_use_middleware(self):
        route = Get('test/url', 'BreakController@show').middleware('auth')
        self.assertEqual(route.route_url, '/test/url')
        self.assertEqual(route.list_middleware, ['auth'])

    def test_route_gets_deeper_module_controller(self):
        route = Get().route('test/url', 'subdirectory.SubController@show')
        self.assertTrue(route.controller)
        self.assertIsInstance(route.controller, SubController.__class__)

    def test_route_can_have_multiple_routes(self):
        self.assertEqual(Match(['GET', 'POST']).route('test/url', 'TestController@show').method_type, ['GET', 'POST'])

    def test_match_routes_convert_lowercase_to_uppercase(self):
        self.assertEqual(Match(['Get', 'Post']).route('test/url', 'TestController@show').method_type, ['GET', 'POST'])

    def test_match_routes_raises_exception_with_non_list_method_types(self):
        with self.assertRaises(RouteException):
            self.assertEqual(Match('get').route('test/url', 'TestController@show').method_type, ['GET', 'POST'])

    def test_group_route(self):
        routes = group('/example', [
            Get().route('/test/1', 'TestController@show'),
            Get().route('/test/2', 'TestController@show')
        ])

        self.assertEqual(routes[0].route_url, '/example/test/1')
        self.assertEqual(routes[1].route_url, '/example/test/2')

    def test_group_route_sets_middleware(self):
        routes = RouteGroup([
            Get().route('/test/1', 'TestController@show').middleware('another'),
            Get().route('/test/2', 'TestController@show'),
            RouteGroup([
                Get().route('/test/3', 'TestController@show'),
                Get().route('/test/4', 'TestController@show')
            ], middleware=('test', 'test2'))
        ], middleware=('auth', 'user'))

        self.assertIsInstance(routes, list)
        self.assertEqual(['another', 'auth', 'user'], routes[0].list_middleware)
        self.assertEqual(['auth', 'user'], routes[1].list_middleware)
        self.assertEqual(['test', 'test2', 'auth', 'user'], routes[2].list_middleware)

    def test_group_route_sets_domain(self):
        routes = RouteGroup([
            Get().route('/test/1', 'TestController@show'),
            Get().route('/test/2', 'TestController@show')
        ], domain=['www'])

        self.assertEqual(routes[0].required_domain, ['www'])

    def test_group_adds_methods(self):
        routes = RouteGroup([
            Get().route('/test/1', 'TestController@show'),
            Get().route('/test/2', 'TestController@show')
        ], add_methods=['OPTIONS'])

        self.assertEqual(routes[0].method_type, ['GET', 'OPTIONS'])

    def test_group_route_sets_prefix(self):
        routes = RouteGroup([
            Get().route('/test/1', 'TestController@show'),
            Get().route('/test/2', 'TestController@show')
        ], prefix='/dashboard')

        self.assertEqual(routes[0].route_url, '/dashboard/test/1')

    def test_group_route_sets_prefix_no_route(self):
        routes = RouteGroup([
            Get('', 'TestController@show'),
        ], prefix='/dashboard')

        self.assertEqual(routes[0].route_url, '/dashboard')

    def test_group_route_sets_name(self):
        RouteGroup([
            Get().route('/test/1', 'TestController@show').name('create'),
            Get().route('/test/2', 'TestController@show').name('edit')
        ], name='post.')

    def test_group_route_sets_name_for_none_route(self):
        routes = RouteGroup([
            Get().route('/test/1', 'TestController@show').name('create'),
            Get().route('/test/2', 'TestController@show')
        ], name='post.')

        self.assertEqual(routes[0].named_route, 'post.create')
        self.assertEqual(routes[1].named_route, None)

    def test_flatten_flattens_multiple_lists(self):
        routes = [
            Get().route('/test/1', 'TestController@show').name('create'),
            RouteGroup([
                Get().route('/test/1', 'TestController@show').name('create'),
                Get().route('/test/2', 'TestController@show').name('edit'),
                RouteGroup([
                    Get().route('/test/1', 'TestController@show').name('update'),
                    Get().route('/test/2', 'TestController@show').name('delete'),
                    RouteGroup([
                        Get().route('/test/3', 'TestController@show').name('update'),
                        Get().route('/test/4', 'TestController@show').name('delete'),
                    ], middleware=('auth')),
                ], name='post.')
            ], prefix='/dashboard')
        ]

        routes = flatten_routes(routes)

        self.assertEqual(routes[3].route_url, '/dashboard/test/1')
        self.assertEqual(routes[3].named_route, 'post.update')

    def test_correctly_parses_json_with_dictionary(self):
        environ = generate_wsgi()
        environ['CONTENT_TYPE'] = 'application/json'
        environ['REQUEST_METHOD'] = 'POST'
        environ['wsgi.input'] = WsgiInputTestClass().load(b'{\n    "conta_corrente": {\n        "ocultar": false,\n        "visao_geral": true,\n        "extrato": true\n    }\n}')
        route = Route(environ)
        self.assertEqual(route.environ['QUERY_STRING'], {
            "conta_corrente": {
                "ocultar": False,
                "visao_geral": True,
                "extrato": True
            }
        })

    def test_correctly_parses_json_with_list(self):
        environ = generate_wsgi()
        environ['CONTENT_TYPE'] = 'application/json'
        environ['REQUEST_METHOD'] = 'POST'
        environ['wsgi.input'] = WsgiInputTestClass().load(b'{\n    "options": ["foo", "bar"]\n}')
        route = Route(environ)
        self.assertEqual(route.environ['QUERY_STRING'], {
            "options": ["foo", "bar"]
        })

    def test_redirect_route(self):
        route = Redirect('/test1', '/test2')
        request = Request(generate_wsgi())
        route.load_request(request)
        request.load_app(App())

        route.get_response()
        self.assertTrue(request.is_status(302))
        self.assertEqual(request.redirect_url, '/test2')

    def test_redirect_can_use_301(self):
        request = Request(generate_wsgi())
        route = Redirect('/test1', '/test3', status=301)

        route.load_request(request)
        request.load_app(App())
        route.get_response()
        self.assertTrue(request.is_status(301))
        self.assertEqual(request.redirect_url, '/test3')

    def test_redirect_can_change_method_type(self):
        route = Redirect('/test1', '/test3', methods=['POST', 'PUT'])
        self.assertEqual(route.method_type, ['POST', 'PUT'])


class TestOptionalRoutes(TestCase):

    def setUp(self):
        super().setUp()
        self.routes(only=[
            Get('/user/?name', 'TestController@v').name('user.name'),
            Get('/multiple/user/?name/?last', 'TestController@v').name('user.multiple'),
            Get('/default/user/?name', 'TestController@v').default({'name': 'Joseph'}),
            Get('/back/user/name?', 'TestController@v'),
            Get('/back/default/user/?name', 'TestController@v').default({'name': 'Joseph'}),
            Get('/optional/?name:int', 'TestController@v'),
        ])
    
    def test_can_get_name(self):
        self.get('/user/john').assertParameterIs('name', 'john')
        self.get('/user').assertParameterIs('name', None)
        self.get('/default/user/Bill').assertParameterIs('name', 'Bill')
        self.get('/default/user').assertParameterIs('name', 'Joseph')

    def test_can_get_optional_when_optional_is_in_back(self):
        self.get('/back/user/john').assertParameterIs('name', 'john')
        self.get('/back/user').assertParameterIs('name', None)
        self.get('/back/default/user/Bill').assertParameterIs('name', 'Bill')
        self.get('/back/default/user').assertParameterIs('name', 'Joseph')

    def test_can_get_optional_route_compilers(self):
        self.get('/optional/1').assertParameterIs('name', '1')

        with self.assertRaises(RouteNotFoundException):
            self.get('/optional/Joe')
        
        self.get('/optional').assertParameterIs('name', None)

    def test_cannot_get_longer_optional_parameter(self):
        with self.assertRaises(RouteNotFoundException):
            self.get('/user/john/settings').assertParameterIs('name', 'john')

    def test_route_helper_works(self):
        request = self.get('/user/john').request
        self.assertEqual(request.route('user.name'), '/user')
        self.assertEqual(request.route('user.name', {'name': 'john'}), '/user/john')
        self.assertEqual(request.route('user.multiple'), '/multiple/user')
        self.assertEqual(request.route('user.multiple', {'name': 'john'}), '/multiple/user/john')
        self.assertEqual(request.route('user.multiple', {'name': 'john', 'last': 'smith'}), '/multiple/user/john/smith')
        self.assertEqual(request.route('user.multiple', {'last': 'smith'}), '/multiple/user/smith')

class WsgiInputTestClass:

    def load(self, byte):
        self.byte = byte
        return self

    def read(self, _):
        return self.byte<|MERGE_RESOLUTION|>--- conflicted
+++ resolved
@@ -1,27 +1,18 @@
-<<<<<<< HEAD
-from src.masonite.routes import Route
+
+import unittest
+
+from masonite.testing import TestCase
+
+from app.http.controllers.subdirectory.SubController import SubController
+from src.masonite.app import App
+from src.masonite.exceptions import (InvalidRouteCompileException,
+                                     RouteException)
+from src.masonite.helpers.routes import create_matchurl, flatten_routes, group
 from src.masonite.request import Request
-from src.masonite.app import App
-from src.masonite.routes import Get, Head, Post, Match, Put, Patch, Delete, Connect, Options, Trace, RouteGroup, Redirect
-from src.masonite.helpers.routes import group, flatten_routes
-from src.masonite.helpers.routes import create_matchurl
+from src.masonite.routes import (Connect, Delete, Get, Head, Match, Options,
+                                 Patch, Post, Put, Redirect, Route, RouteGroup,
+                                 Trace)
 from src.masonite.testsuite.TestSuite import generate_wsgi
-from src.masonite.exceptions import InvalidRouteCompileException, RouteException
-=======
-import unittest
-from masonite.exceptions import RouteNotFoundException
-
-from masonite.app import App
-from masonite.exceptions import InvalidRouteCompileException, RouteException
-from masonite.helpers.routes import create_matchurl, flatten_routes, group
-from masonite.request import Request
-from masonite.routes import (Connect, Delete, Get, Head, Match, Options, Patch,
-                             Post, Put, Redirect, Route, RouteGroup, Trace)
-from masonite.testing import TestCase
-from masonite.testsuite.TestSuite import generate_wsgi
-
->>>>>>> 28fcc351
-from app.http.controllers.subdirectory.SubController import SubController
 
 
 class TestRoutes(unittest.TestCase):
