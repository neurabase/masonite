from masonite.request import Request
from masonite.routes import Get
from app.http.middleware.TestMiddleware import TestMiddleware as MiddlewareTest
from app.http.middleware.TestHttpMiddleware import TestHttpMiddleware as MiddlewareHttpTest
from masonite.testing import TestCase


class MiddlewareValueTest:

    def __init__(self, request: Request):
        self.request = request

    def before(self, value1, value2):
        self.request.value1 = value1
        self.request.value2 = value2


class TestMiddleware(TestCase):

    def setUp(self):
<<<<<<< HEAD
        self.app = App()
        self.app.bind('Environ', generate_wsgi())
        self.app.make('Environ')
        self.app.bind('StatusCode', None)
        self.app.bind('Request', Request(self.app.make('Environ')).load_app(self.app))
        self.app.simple(Response(self.app))
        self.app.bind('Csrf', Csrf(self.app.make('Request')))
        self.app.bind('Route', Route(self.app.make('Environ')))

        self.app.bind('ViewClass', View(self.app))

        self.app.bind('WebRoutes', [
            Get().route('/', 'TestController@show').middleware('test')
=======
        super().setUp()
        self.routes(only=[
            Get().route('/', 'TestController@show').middleware('test'),
            Get().route('/test', 'TestController@show').middleware('throttle:1,2')
>>>>>>> 85a26c7b
        ])

        self.withRouteMiddleware({
            'test': MiddlewareTest,
            'throttle': MiddlewareValueTest
        }).withHttpMiddleware([MiddlewareHttpTest])

    def test_route_middleware_runs(self):
        self.get('/').assertPathIs('/test/middleware')

    def test_http_middleware_runs(self):
        self.get('/').assertPathIs('/test/middleware')
        self.assertEqual(self.get('/').request.environ['HTTP_TEST'], 'test')

    def test_route_middleware_can_pass_values(self):
        self.assertEqual(self.get('/test').request.value1, '1')
        self.assertEqual(self.get('/test').request.value2, '2')<|MERGE_RESOLUTION|>--- conflicted
+++ resolved
@@ -18,26 +18,10 @@
 class TestMiddleware(TestCase):
 
     def setUp(self):
-<<<<<<< HEAD
-        self.app = App()
-        self.app.bind('Environ', generate_wsgi())
-        self.app.make('Environ')
-        self.app.bind('StatusCode', None)
-        self.app.bind('Request', Request(self.app.make('Environ')).load_app(self.app))
-        self.app.simple(Response(self.app))
-        self.app.bind('Csrf', Csrf(self.app.make('Request')))
-        self.app.bind('Route', Route(self.app.make('Environ')))
-
-        self.app.bind('ViewClass', View(self.app))
-
-        self.app.bind('WebRoutes', [
-            Get().route('/', 'TestController@show').middleware('test')
-=======
         super().setUp()
         self.routes(only=[
             Get().route('/', 'TestController@show').middleware('test'),
             Get().route('/test', 'TestController@show').middleware('throttle:1,2')
->>>>>>> 85a26c7b
         ])
 
         self.withRouteMiddleware({
