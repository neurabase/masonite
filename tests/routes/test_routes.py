<<<<<<< HEAD
from tests import TestCase
=======
from src.masonite.utils.http import HTTP_STATUS_CODES
from tests import TestCase
from src.masonite.exceptions.exceptions import MethodNotAllowedException
>>>>>>> f44efd62
from src.masonite.routes import Route, Router


class TestRoutes(TestCase):
<<<<<<< HEAD
    def setUp(self):
        super().setUp()
        Route.set_controller_locations("tests.integrations.controllers")
        pass

=======
>>>>>>> f44efd62
    def test_can_add_routes(self):
        routes = Route.group(
            [
                Route.get("/home", "WelcomeController"),
                Route.post("/login", "WelcomeController"),
            ]
        )

        self.assertEqual(len(routes), 2)

    def test_can_find_route(self):
        router = Router([Route.get("/home", "WelcomeController")])

        route = router.find("/home/", "GET")
        self.assertTrue(route)

    def test_can_add_routes_after(self):
        router = Router([Route.get("/home", "WelcomeController")])

        router.add(Route.get("/added", None))

        route = router.find("/added", "GET")
        self.assertTrue(route)

    def test_can_find_route_with_parameter(self):
        router = Router([Route.get("/home/@id", "WelcomeController")])

        route = router.find("/home/1", "GET")
        self.assertTrue(route)

    def test_can_compile_url_from_route_name(self):
        router = Router(
            Route.get("/home/@id", "WelcomeController").name("home"),
            Route.get("/dashboard/@id/@user", "WelcomeController").name("dashboard"),
        )

        url = router.route("home", {"id": 1})
        self.assertEqual(url, "/home/1")
        url = router.route("dashboard", {"user": 2, "id": 1})
        self.assertEqual(url, "/dashboard/1/2")
        url = router.route("dashboard", [2, 1])
        self.assertEqual(url, "/dashboard/2/1")

        # with query parameters
        url = router.route("home", {"id": 1}, query_params={"preview": "true"})
        self.assertEqual(url, "/home/1?preview=true")

    def test_can_find_route_optional_params(self):
        router = Router(Route.get("/home/?id", "WelcomeController"))

        route = router.find("/home/1", "GET")
        self.assertTrue(route)
        route = router.find("/home", "GET")
        self.assertTrue(route)

    def test_can_find_route_compiler(self):
        router = Router(Route.get("/route/@id:int", "WelcomeController"))

        route = router.find("/route/1", "GET")
        self.assertTrue(route)
        route = router.find("/route/string", "GET")
        self.assertFalse(route)

    def test_can_make_route_group(self):
        router = Router(
            Route.group(
                Route.get("/group", "WelcomeController@show"),
                Route.post("/login", "WelcomeController@show"),
                prefix="/testing",
            )
        )

        route = router.find("/testing/group", "GET")
        self.assertTrue(route)

    def test_can_make_base_route_group(self):
        router = Router(
            Route.group(
                [
                    Route.get("", "WelcomeController@show"),
                ],
                prefix="/testing",
            )
        )

        route = router.find("/testing", "GET")
        self.assertTrue(route)

    def test_can_make_route_group_nested(self):
        router = Router(
            Route.group(
                Route.get("/group", "WelcomeController@show"),
                Route.post("/login", "WelcomeController@show"),
                Route.group(
                    Route.get("/api/user", "WelcomeController@show"),
                    Route.group(Route.get("/api/test", None), prefix="/v1"),
                ),
                prefix="/testing",
            )
        )

        route = router.find("/testing/api/user", "GET")
        self.assertTrue(route)
        route = router.find("/testing/v1/api/test", "GET")
        self.assertTrue(route)

    def test_can_make_route_group_deep_module_nested(self):
        router = Router(
            Route.get(
                "/test/deep", "tests.integrations.controllers.api.TestController@show"
            )
        )

        route = router.find("/test/deep", "GET")
        self.assertTrue(route)

    def test_group_naming(self):
        router = Router(
            Route.group(
                Route.get("/group", "WelcomeController@show").name(".index"),
                Route.post("/login", "WelcomeController@show").name(".index"),
                prefix="/testing",
                name="dashboard",
            )
        )

        route = router.find_by_name("dashboard.index")
        self.assertTrue(route)

    def test_compile_year(self):
        Route.compile("year", r"[0-9]{4}")
        router = Router(Route.get("/year/@date:year", "WelcomeController@show"))

        route = router.find("/year/2005", "GET")
        self.assertTrue(route)

    def test_find_by_name(self):
        router = Router(
            Route.get("/getname", "WelcomeController@show").name("testname")
        )

        route = router.find_by_name("testname")
        self.assertTrue(route)

    def test_extract_parameters(self):
        router = Router(
            Route.get("/params/@id", "WelcomeController@show").name("testparam")
        )

        route = router.find_by_name("testparam")
        self.assertEqual(route.extract_parameters("/params/2")["id"], "2")

    def test_extract_parameters_ending_in_a_slash(self):
        router = Router(
            Route.get("/params/@id/", "WelcomeController@show").name("testparam")
        )

        route = router.find_by_name("testparam")
        self.assertEqual(route.extract_parameters("/params/2")["id"], "2")

    def test_domain(self):
        router = Router(
            Route.get("/domain/@id", "WelcomeController@show").domain("sub")
        )

        route = router.find("/domain/2", "get")
        self.assertIsNone(route)

        route = router.find("/domain/2", "get", "sub")
        self.assertTrue(route)

    def test_finds_correct_methods(self):
        router = Router(Route.get("/test/1", "WelcomeController@show"))

        route = router.find("/test/1", "get")
        self.assertTrue(route)

<<<<<<< HEAD
        route = router.find("/test/1", "post")
        self.assertIsNone(route)

    def test_route_views(self):
        self.get("/test_view").assertContains("111")

=======
>>>>>>> f44efd62
    def test_can_exclude_middleware_from_route(self):
        router = Router(
            Route.group(
                Route.get("/group", "WelcomeController@show")
                .name("one")
                .middleware("web"),
                Route.post("/login", "WelcomeController@show")
                .name("two")
                .exclude_middleware("api"),
                Route.post("/", "WelcomeController@show")
                .name("three")
                .exclude_middleware("api", "test"),
                middleware=["api", "test"],
            )
        )

        self.assertEqual(len(router.find_by_name("one").get_middlewares()), 3)
        self.assertEqual(router.find_by_name("two").get_middlewares(), ["test"])
        self.assertEqual(router.find_by_name("three").get_middlewares(), [])

    def test_can_set_middleware_in_correct_order(self):
        router = Router(
            Route.group(
                Route.get("/group", "WelcomeController@show")
                .name("one")
                .middleware("web"),
                middleware=["api", "test"],
            )
        )

        self.assertEqual(len(router.find_by_name("one").get_middlewares()), 3)
        self.assertEqual(
            router.find_by_name("one").get_middlewares(), ["api", "test", "web"]
        )

    def test_can_set_multiple_middleware_in_correct_order(self):
        router = Router(
            Route.group(
                Route.get("/group", "WelcomeController@show")
                .name("one")
                .middleware("m3", "m4"),
                middleware=["m1", "m2"],
            )
        )

        self.assertEqual(len(router.find_by_name("one").get_middlewares()), 4)
        self.assertEqual(
            router.find_by_name("one").get_middlewares(), ["m1", "m2", "m3", "m4"]
        )

    def test_method_not_allowed_raised_if_wrong_method(self):
        router = Router(
            [
                Route.get("/home", "WelcomeController@show"),
                Route.put("/home", "WelcomeController@show"),
            ]
        )

        with self.assertRaises(MethodNotAllowedException) as context:
            router.find("/home", "POST")

        self.assertIn(
            "Supported methods are: GET, HEAD, PUT.", str(context.exception.message)
        )

    def test_options_method_returns_allowed_methods(self):

        router = Router(
            [
                Route.get("/home", "WelcomeController@show"),
                Route.put("/home", "WelcomeController@show"),
            ]
        )

        route = router.find("/home", "OPTIONS")
        self.assertEqual(route.request_method, ["options"])
        response = route.get_response(self.application)

        self.assertEqual(response.content, "")
        self.assertEqual(response._status, HTTP_STATUS_CODES[204])
        self.assertEqual(response.header("Allow"), "GET, HEAD, PUT")

    def test_head_method_is_registered_for_get_routes(self):
        router = Router(
            [
                Route.get("/home", "WelcomeController@show"),
            ]
        )
        route = router.find("/home", "HEAD")
        self.assertIsNotNone(route)
        self.assertEqual(route.request_method, ["get", "head"])<|MERGE_RESOLUTION|>--- conflicted
+++ resolved
@@ -1,22 +1,15 @@
-<<<<<<< HEAD
-from tests import TestCase
-=======
 from src.masonite.utils.http import HTTP_STATUS_CODES
 from tests import TestCase
 from src.masonite.exceptions.exceptions import MethodNotAllowedException
->>>>>>> f44efd62
 from src.masonite.routes import Route, Router
 
 
 class TestRoutes(TestCase):
-<<<<<<< HEAD
     def setUp(self):
         super().setUp()
         Route.set_controller_locations("tests.integrations.controllers")
         pass
 
-=======
->>>>>>> f44efd62
     def test_can_add_routes(self):
         routes = Route.group(
             [
@@ -194,15 +187,12 @@
         route = router.find("/test/1", "get")
         self.assertTrue(route)
 
-<<<<<<< HEAD
         route = router.find("/test/1", "post")
         self.assertIsNone(route)
 
     def test_route_views(self):
         self.get("/test_view").assertContains("111")
 
-=======
->>>>>>> f44efd62
     def test_can_exclude_middleware_from_route(self):
         router = Router(
             Route.group(
