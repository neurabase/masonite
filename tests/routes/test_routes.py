from src.masonite.utils.http import HTTP_STATUS_CODES
from tests import TestCase
from src.masonite.exceptions.exceptions import MethodNotAllowedException
from src.masonite.routes import Route, Router


class TestRoutes(TestCase):
<<<<<<< HEAD
=======
    def setUp(self):
        super().setUp()
        Route.set_controller_locations("tests.integrations.controllers")
        pass

>>>>>>> e4b4c630
    def test_can_add_routes(self):
        routes = Route.group(
            [
                Route.get("/home", "WelcomeController"),
                Route.post("/login", "WelcomeController"),
            ]
        )

        self.assertEqual(len(routes), 2)

    def test_can_find_route(self):
        router = Router([Route.get("/home", "WelcomeController")])

        route = router.find("/home/", "GET")
        self.assertTrue(route)

    def test_can_add_routes_after(self):
        router = Router([Route.get("/home", "WelcomeController")])

        router.add(Route.get("/added", None))

        route = router.find("/added", "GET")
        self.assertTrue(route)

    def test_can_find_route_with_parameter(self):
        router = Router([Route.get("/home/@id", "WelcomeController")])

        route = router.find("/home/1", "GET")
        self.assertTrue(route)

    def test_can_compile_url_from_route_name(self):
        router = Router(
            Route.get("/home/@id", "WelcomeController").name("home"),
            Route.get("/dashboard/@id/@user", "WelcomeController").name("dashboard"),
        )

        url = router.route("home", {"id": 1})
        self.assertEqual(url, "/home/1")
        url = router.route("dashboard", {"user": 2, "id": 1})
        self.assertEqual(url, "/dashboard/1/2")
        url = router.route("dashboard", [2, 1])
        self.assertEqual(url, "/dashboard/2/1")

        # with query parameters
        url = router.route("home", {"id": 1}, query_params={"preview": "true"})
        self.assertEqual(url, "/home/1?preview=true")

    def test_can_find_route_optional_params(self):
        router = Router(Route.get("/home/?id", "WelcomeController"))

        route = router.find("/home/1", "GET")
        self.assertTrue(route)
        route = router.find("/home", "GET")
        self.assertTrue(route)

    def test_can_find_route_compiler(self):
        router = Router(Route.get("/route/@id:int", "WelcomeController"))

        route = router.find("/route/1", "GET")
        self.assertTrue(route)
        route = router.find("/route/string", "GET")
        self.assertFalse(route)

    def test_can_make_route_group(self):
        router = Router(
            Route.group(
                Route.get("/group", "WelcomeController@show"),
                Route.post("/login", "WelcomeController@show"),
                prefix="/testing",
            )
        )

        route = router.find("/testing/group", "GET")
        self.assertTrue(route)

    def test_can_make_base_route_group(self):
        router = Router(
            Route.group(
                [
                    Route.get("", "WelcomeController@show"),
                ],
                prefix="/testing",
            )
        )

        route = router.find("/testing", "GET")
        self.assertTrue(route)

    def test_can_make_route_group_nested(self):
        router = Router(
            Route.group(
                Route.get("/group", "WelcomeController@show"),
                Route.post("/login", "WelcomeController@show"),
                Route.group(
                    Route.get("/api/user", "WelcomeController@show"),
                    Route.group(Route.get("/api/test", None), prefix="/v1"),
                ),
                prefix="/testing",
            )
        )

        route = router.find("/testing/api/user", "GET")
        self.assertTrue(route)
        route = router.find("/testing/v1/api/test", "GET")
        self.assertTrue(route)

    def test_can_make_route_group_deep_module_nested(self):
        router = Router(
            Route.get(
                "/test/deep", "tests.integrations.controllers.api.TestController@show"
            )
        )

        route = router.find("/test/deep", "GET")
        self.assertTrue(route)

    def test_group_naming(self):
        router = Router(
            Route.group(
                Route.get("/group", "WelcomeController@show").name(".index"),
                Route.post("/login", "WelcomeController@show").name(".index"),
                prefix="/testing",
                name="dashboard",
            )
        )

        route = router.find_by_name("dashboard.index")
        self.assertTrue(route)

    def test_compile_year(self):
        Route.compile("year", r"[0-9]{4}")
        router = Router(Route.get("/year/@date:year", "WelcomeController@show"))

        route = router.find("/year/2005", "GET")
        self.assertTrue(route)

    def test_find_by_name(self):
        router = Router(
            Route.get("/getname", "WelcomeController@show").name("testname")
        )

        route = router.find_by_name("testname")
        self.assertTrue(route)

    def test_extract_parameters(self):
        router = Router(
            Route.get("/params/@id", "WelcomeController@show").name("testparam")
        )

        route = router.find_by_name("testparam")
        self.assertEqual(route.extract_parameters("/params/2")["id"], "2")

    def test_extract_parameters_ending_in_a_slash(self):
        router = Router(
            Route.get("/params/@id/", "WelcomeController@show").name("testparam")
        )

        route = router.find_by_name("testparam")
        self.assertEqual(route.extract_parameters("/params/2")["id"], "2")

    def test_domain(self):
        router = Router(
            Route.get("/domain/@id", "WelcomeController@show").domain("sub")
        )

        route = router.find("/domain/2", "get")
        self.assertIsNone(route)

        route = router.find("/domain/2", "get", "sub")
        self.assertTrue(route)

    def test_finds_correct_methods(self):
        router = Router(Route.get("/test/1", "WelcomeController@show"))

        route = router.find("/test/1", "get")
        self.assertTrue(route)

<<<<<<< HEAD
=======
        with self.assertRaises(MethodNotAllowedException) as e:
            route = router.find("/test/1", "post")

    def test_route_views(self):
        self.get("/test_view").assertContains("111")

>>>>>>> e4b4c630
    def test_can_exclude_middleware_from_route(self):
        router = Router(
            Route.group(
                Route.get("/group", "WelcomeController@show")
                .name("one")
                .middleware("web"),
                Route.post("/login", "WelcomeController@show")
                .name("two")
                .exclude_middleware("api"),
                Route.post("/", "WelcomeController@show")
                .name("three")
                .exclude_middleware("api", "test"),
                middleware=["api", "test"],
            )
        )

        self.assertEqual(len(router.find_by_name("one").get_middlewares()), 3)
        self.assertEqual(router.find_by_name("two").get_middlewares(), ["test"])
        self.assertEqual(router.find_by_name("three").get_middlewares(), [])

    def test_can_set_middleware_in_correct_order(self):
        router = Router(
            Route.group(
                Route.get("/group", "WelcomeController@show")
                .name("one")
                .middleware("web"),
                middleware=["api", "test"],
            )
        )

        self.assertEqual(len(router.find_by_name("one").get_middlewares()), 3)
        self.assertEqual(
            router.find_by_name("one").get_middlewares(), ["api", "test", "web"]
        )

    def test_can_set_multiple_middleware_in_correct_order(self):
        router = Router(
            Route.group(
                Route.get("/group", "WelcomeController@show")
                .name("one")
                .middleware("m3", "m4"),
                middleware=["m1", "m2"],
            )
        )

        self.assertEqual(len(router.find_by_name("one").get_middlewares()), 4)
        self.assertEqual(
            router.find_by_name("one").get_middlewares(), ["m1", "m2", "m3", "m4"]
        )

    def test_method_not_allowed_raised_if_wrong_method(self):
        router = Router(
            [
                Route.get("/home", "WelcomeController@show"),
                Route.put("/home", "WelcomeController@show"),
            ]
        )

        with self.assertRaises(MethodNotAllowedException) as context:
            router.find("/home", "POST")

        self.assertIn(
            "Supported methods are: GET, HEAD, PUT.", str(context.exception.message)
        )

    def test_options_method_returns_allowed_methods(self):

        router = Router(
            [
                Route.get("/home", "WelcomeController@show"),
                Route.put("/home", "WelcomeController@show"),
            ]
        )

        route = router.find("/home", "OPTIONS")
        self.assertEqual(route.request_method, ["options"])
        response = route.get_response(self.application)

        self.assertEqual(response.content, "")
        self.assertEqual(response._status, HTTP_STATUS_CODES[204])
        self.assertEqual(response.header("Allow"), "GET, HEAD, PUT")

    def test_head_method_is_registered_for_get_routes(self):
        router = Router(
            [
                Route.get("/home", "WelcomeController@show"),
            ]
        )
        route = router.find("/home", "HEAD")
        self.assertIsNotNone(route)
        self.assertEqual(route.request_method, ["get", "head"])<|MERGE_RESOLUTION|>--- conflicted
+++ resolved
@@ -5,14 +5,12 @@
 
 
 class TestRoutes(TestCase):
-<<<<<<< HEAD
-=======
+
     def setUp(self):
         super().setUp()
         Route.set_controller_locations("tests.integrations.controllers")
         pass
 
->>>>>>> e4b4c630
     def test_can_add_routes(self):
         routes = Route.group(
             [
@@ -190,15 +188,12 @@
         route = router.find("/test/1", "get")
         self.assertTrue(route)
 
-<<<<<<< HEAD
-=======
         with self.assertRaises(MethodNotAllowedException) as e:
             route = router.find("/test/1", "post")
 
     def test_route_views(self):
         self.get("/test_view").assertContains("111")
 
->>>>>>> e4b4c630
     def test_can_exclude_middleware_from_route(self):
         router = Router(
             Route.group(
