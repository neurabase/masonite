--- conflicted
+++ resolved
@@ -341,13 +341,12 @@
         self.assertIsNotNone(route)
         self.assertEqual(route.request_method, ["get", "head"])
 
-<<<<<<< HEAD
     def test_can_find_fallback_route(self):
         router = Router([Route.fallback("WelcomeController")])
 
         self.assertTrue(router.find("/any_path_i_want", "GET"))
         self.assertTrue(router.find("/any_path_i_want/nested", "GET"))
-=======
+
     def test_any_method_matches_any_request_method(self):
         router = Router(
             [
@@ -356,5 +355,4 @@
         )
         route = router.find("/any_method", "GET")
         self.assertIsNotNone(route)
-        self.assertEqual(route.request_method, ['get', 'post', 'put', 'patch', 'delete', 'options', 'head'])
->>>>>>> 029397de
+        self.assertEqual(route.request_method, ['get', 'post', 'put', 'patch', 'delete', 'options', 'head'])