--- conflicted
+++ resolved
@@ -340,7 +340,7 @@
         assert request.input('__method') == 'PUT'
         assert request.get_request_method() == 'PUT'
     
-<<<<<<< HEAD
+
     def test_is_named_route(self):
         app = App()
         app.bind('Request', self.request)
@@ -355,7 +355,7 @@
 
         request.path = '/test/url/1'
         assert request.is_named_route('test.id', {'id': 1})
-=======
+
     def test_contains_for_path_detection(self):
         self.request.path = '/test/path'
         assert self.request.contains('/test/*')        
@@ -378,4 +378,4 @@
     def test_contains_multiple_asteriks(self):
         self.request.path = '/dashboard/user/edit/1' 
         assert self.request.contains('/dashboard/user/*:string/*:int')    
->>>>>>> 7dbb5501
+
