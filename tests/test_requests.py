--- conflicted
+++ resolved
@@ -15,113 +15,7 @@
     ])
 ])
 
-<<<<<<< HEAD
-wsgi_request = {
-    'wsgi.version': (1, 0),
-    'wsgi.multithread': False,
-    'wsgi.multiprocess': True,
-    'wsgi.run_once': False,
-    'SERVER_SOFTWARE': 'gunicorn/19.7.1',
-    'REQUEST_METHOD': 'GET',
-    'QUERY_STRING': 'application=Masonite',
-    'RAW_URI': '/',
-    'SERVER_PROTOCOL': 'HTTP/1.1',
-    'HTTP_HOST': '127.0.0.1:8000',
-    'HTTP_ACCEPT': 'text/html,application/xhtml+xml,application/xml;q=0.9,*/*;q=0.8',
-    'HTTP_UPGRADE_INSECURE_REQUESTS': '1',
-    'HTTP_COOKIE': 'setcookie=value',
-    'HTTP_USER_AGENT': 'Mozilla/5.0 (Macintosh; Intel Mac OS X 10_13_2) AppleWebKit/604.4.7 (KHTML, like Gecko) Version/11.0.2 Safari/604.4.7',
-    'HTTP_ACCEPT_LANGUAGE': 'en-us',
-    'HTTP_ACCEPT_ENCODING': 'gzip, deflate',
-    'HTTP_CONNECTION': 'keep-alive',
-    'wsgi.url_scheme': 'http',
-    'REMOTE_ADDR': '127.0.0.1',
-    'REMOTE_PORT': '62241',
-    'SERVER_NAME': '127.0.0.1',
-    'SERVER_PORT': '8000',
-    'PATH_INFO': '/',
-    'SCRIPT_NAME': ''
-}
-
-REQUEST = Request(wsgi_request).key(
-    'NCTpkICMlTXie5te9nJniMj9aVbPM6lsjeq5iDZ0dqY=')
-
-
-def test_request_is_callable():
-    """ Request should be callable """
-    if callable(REQUEST):
-        assert True
-
-
-def test_request_input_should_return_input_on_get_request():
-    assert REQUEST.input('application') == 'Masonite'
-
-def test_request_all_should_return_request_variables():
-    assert REQUEST.all() == {'application': 'Masonite'}
-
-
-def test_request_has_should_return_bool():
-    assert REQUEST.has('application') == True
-    assert REQUEST.has('shouldreturnfalse') == False
-
-
-def test_request_set_params_should_return_self():
-    assert REQUEST.set_params({'value': 'new'}) == REQUEST
-    assert REQUEST.url_params == {'value': 'new'}
-
-
-def test_request_param_returns_parameter_set_or_false():
-    assert REQUEST.param('value') == 'new'
-    assert REQUEST.param('nullvalue') == False
-
-
-def test_request_appends_cookie():
-    assert REQUEST.cookie('appendcookie', 'value') == REQUEST
-    assert 'appendcookie' in REQUEST.environ['HTTP_COOKIE']
-
-
-def test_request_sets_and_gets_cookies():
-    REQUEST.cookie('setcookie', 'value')
-    assert REQUEST.get_cookie('setcookie') == 'value'
-
-
-def test_request_sets_expiration_cookie_2_months():
-    REQUEST.cookies = []
-    REQUEST.cookie('setcookie_expiration', 'value', expires='2 months')
-
-    time = cookie_expire_time('2 months')
-
-    assert REQUEST.get_cookie('setcookie_expiration') == 'value'
-    assert 'Expires={0}'.format(time) in REQUEST.cookies[0][1]
-
-
-def test_delete_cookie():
-    REQUEST.cookies = []
-    REQUEST.cookie('delete_cookie', 'value')
-
-    assert REQUEST.get_cookie('delete_cookie') == 'value'
-    REQUEST.delete_cookie('delete_cookie')
-    assert not REQUEST.get_cookie('delete_cookie')
-
-
-def test_delete_cookie_with_wrong_key():
-    REQUEST.cookies = []
-    REQUEST.cookie('cookie', 'value')
-    REQUEST.key('wrongkey_TXie5te9nJniMj9aVbPM6lsjeq5iDZ0dqY=')
-    assert REQUEST.get_cookie('cookie') is None
-
-
-def test_redirect_returns_request():
-    assert REQUEST.redirect('newurl') == REQUEST
-    assert REQUEST.redirect_url == 'newurl'
-
-
-def test_redirectTo_returns_request():
-    assert REQUEST.redirectTo('newroute') == REQUEST
-    assert REQUEST.redirect_route == 'newroute'
-=======
 wsgi_request = generate_wsgi()
->>>>>>> 0763aa38
 
 class TestRequest:
 
@@ -167,14 +61,6 @@
         self.request.cookie('setcookie', 'value')
         assert self.request.get_cookie('setcookie') == 'value'
 
-<<<<<<< HEAD
-    assert container.make('Request').input('application') == 'Masonite'
-    assert container.make('Request').all() == {'application': 'Masonite'}
-    container.make('Request').environ['REQUEST_METHOD'] = 'POST'
-    assert container.make('Request').environ['REQUEST_METHOD'] == 'POST'
-    assert container.make('Request').input('application') == 'Masonite'
-=======
->>>>>>> 0763aa38
 
     def test_request_sets_expiration_cookie_2_months(self):
         self.request.cookies = []
@@ -293,16 +179,12 @@
 
         request.environ['HTTP_HOST'] = 'test.localhost.com'
 
-        assert request.has_subdomain() is True
-
-<<<<<<< HEAD
-    request.header('TEST', 'set_this')
-    assert request.header('HTTP_TEST') == 'set_this'
-
-    request.header('TEST', 'set_this', http_prefix = None)
-    assert request.header('TEST') == 'set_this'
-=======
->>>>>>> 0763aa38
+        request.header('TEST', 'set_this')
+        assert request.header('HTTP_TEST') == 'set_this'
+
+        request.header('TEST', 'set_this', http_prefix = None)
+        assert request.header('TEST') == 'set_this'
+
 
     def test_redirect_compiles_url(self):
         app = App()
@@ -368,16 +250,12 @@
             'test': 'user',
         }
 
-        assert request.compile_route_to_url(route, params) == '/test/1/user'
-
-<<<<<<< HEAD
-def test_gets_input_with_all_request_methods():
-    app = App()
-    app.bind('Request', REQUEST)
-    request = app.make('Request').load_app(app)
-    request._set_standardized_request_variables('hey=test')
-=======
->>>>>>> 0763aa38
+    def test_gets_input_with_all_request_methods(self):
+        app = App()
+        app.bind('Request', REQUEST)
+        request = app.make('Request').load_app(app)
+        request._set_standardized_request_variables('hey=test')
+
 
     def test_redirect_compiles_url_with_http(self):
         app = App()
@@ -419,16 +297,10 @@
         request.header('TEST2', 'set_this_item', http_prefix = None)
         assert request.get_headers() == [('HTTP_TEST1', 'set_this_item'), ('TEST2', 'set_this_item')]
 
-
     def test_request_sets_status_code(self):
         app = App()
         app.bind('Request', self.request)
         request = app.make('Request').load_app(app)
 
-<<<<<<< HEAD
-    assert isinstance(request_obj.request_variables, dict)
-    assert request_obj.input('payload') == {'id': 1}
-=======
         request.status('200 OK')
-        assert request.get_status_code() == '200 OK'
->>>>>>> 0763aa38
+        assert request.get_status_code() == '200 OK'