--- conflicted
+++ resolved
@@ -42,22 +42,6 @@
 
     def test_compile_route_to_regex(self):
         get_route = Get().route('test/route', None)
-<<<<<<< HEAD
-        assert get_route.compile_route_to_regex(self.route) == '^\/test\\/route\\/$'
-
-        get_route = Get().route('test/@route', None)
-        assert get_route.compile_route_to_regex(self.route) == '^\/test\\/([\\w.-]+)\\/$'
-
-        get_route = Get().route('test/@route:int', None)
-        assert get_route.compile_route_to_regex(self.route) == '^\/test\\/(\\d+)\\/$'
-
-        get_route = Get().route('test/@route:string', None)
-        assert get_route.compile_route_to_regex(self.route) == '^\/test\\/([a-zA-Z]+)\\/$'
-
-    def test_route_can_add_compilers(self):
-        get_route = Get().route('test/@route:int', None)
-        assert get_route.compile_route_to_regex(self.route) == '^\/test\\/(\\d+)\\/$'
-=======
         assert get_route.compile_route_to_regex(self.route) == r'^test\/route\/$'
 
         get_route = Get().route('test/@route', None)
@@ -72,17 +56,12 @@
     def test_route_can_add_compilers(self):
         get_route = Get().route('test/@route:int', None)
         assert get_route.compile_route_to_regex(self.route) == r'^test\/(\d+)\/$'
->>>>>>> f6ca6e60
 
         self.route.compile('year', r'[0-9]{4}')
 
         get_route = Get().route('test/@route:year', None)
 
-<<<<<<< HEAD
-        assert get_route.compile_route_to_regex(self.route) == '^\/test\\/[0-9]{4}\\/$'
-=======
         assert get_route.compile_route_to_regex(self.route) == r'^test\/[0-9]{4}\/$'
->>>>>>> f6ca6e60
 
         get_route = Get().route('test/@route:slug', None)
         with pytest.raises(InvalidRouteCompileException):
