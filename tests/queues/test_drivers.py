--- conflicted
+++ resolved
@@ -1,22 +1,12 @@
 import unittest
 
-<<<<<<< HEAD
 from src.masonite.app import App
-from src.masonite.drivers import QueueAmqpDriver, QueueAsyncDriver
+from src.masonite.drivers import QueueAmqpDriver, QueueAsyncDriver, QueueDatabaseDriver
 from src.masonite.environment import LoadEnvironment, env
 from src.masonite.exceptions import QueueException
 from src.masonite.managers import QueueManager
 from src.masonite.queues.Queueable import Queueable
 from src.masonite.helpers import config
-=======
-from masonite.app import App
-from masonite.drivers import QueueAmqpDriver, QueueAsyncDriver, QueueDatabaseDriver
-from masonite.environment import LoadEnvironment, env
-from masonite.exceptions import QueueException
-from masonite.managers import QueueManager
-from masonite.queues.Queueable import Queueable
-
->>>>>>> 28fcc351
 from config import queue
 
 LoadEnvironment()
@@ -52,11 +42,8 @@
 
         self.app.bind('QueueAsyncDriver', QueueAsyncDriver)
         self.app.bind('QueueAmqpDriver', QueueAmqpDriver)
-<<<<<<< HEAD
-=======
         self.app.bind('QueueDatabaseDriver', QueueDatabaseDriver)
         self.app.bind('QueueConfig', queue)
->>>>>>> 28fcc351
         self.app.bind('Queueable', Queueable)
         self.app.bind('Container', self.app)
         self.app.bind('QueueManager', QueueManager(self.app))
