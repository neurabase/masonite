import pytest

from masonite.app import App
from masonite.exception_handler import ExceptionHandler
from masonite.exceptions import MissingContainerBindingNotFound
from masonite.hook import Hook
<<<<<<< HEAD
from masonite.view import View
from masonite.request import Request
=======
from masonite.request import Request
from masonite.testsuite.TestSuite import generate_wsgi
from masonite.view import View
>>>>>>> efc8d7ab


class ApplicationMock:
    DEBUG = True


class StorageMock:
    STATICFILES = {}

class MockExceptionHandler:

    def __init__(self, request: Request):
        self.request = request

    def handle(self, exception):
        self.request.header('test', 'test', http_prefix=False)

class TestException:

    def setup_method(self):
        self.app = App()
        self.app.bind('Application', ApplicationMock)
        self.app.bind('Environ', generate_wsgi())
        self.app.bind('Response', None)
        self.app.bind('WebRoutes', [])
        self.app.bind('View', View(self.app).render)
        self.app.bind('Request', Request(None).load_app(self.app))
        self.app.bind('StatusCode', '404 Not Found')
        self.app.bind('Storage', StorageMock)
        self.app.bind('ExceptionHandler', ExceptionHandler(self.app))
        self.app.bind('HookHandler', Hook(self.app))
        self.app.bind('Request', Request(generate_wsgi()).load_app(self.app))
        self.app.bind('ExceptionAttributeErrorHandler', MockExceptionHandler)

<<<<<<< HEAD
=======
    def test_exception_renders_view(self):
        self.app.make('ExceptionHandler').load_exception(OSError)
        assert self.app.make('Response') is not None

    def test_exception_uses_custom_exception(self):
        try:
            self.app.false()
        except Exception as e:
            self.app.make('ExceptionHandler').load_exception(e)
        
        assert self.app.make('Request').header('test') == 'test'

    def test_custom_exception_when_not_registered(self):
        try:
            self.app.false()
        except Exception as e:
            self.app.make('ExceptionHandler').load_exception(e)

>>>>>>> efc8d7ab
    def test_exception_returns_none_when_debug_is_false(self):
        self.app.make('Application').DEBUG = False
        assert self.app.make('ExceptionHandler').load_exception(KeyError) is None<|MERGE_RESOLUTION|>--- conflicted
+++ resolved
@@ -4,14 +4,9 @@
 from masonite.exception_handler import ExceptionHandler
 from masonite.exceptions import MissingContainerBindingNotFound
 from masonite.hook import Hook
-<<<<<<< HEAD
-from masonite.view import View
-from masonite.request import Request
-=======
 from masonite.request import Request
 from masonite.testsuite.TestSuite import generate_wsgi
 from masonite.view import View
->>>>>>> efc8d7ab
 
 
 class ApplicationMock:
@@ -46,8 +41,6 @@
         self.app.bind('Request', Request(generate_wsgi()).load_app(self.app))
         self.app.bind('ExceptionAttributeErrorHandler', MockExceptionHandler)
 
-<<<<<<< HEAD
-=======
     def test_exception_renders_view(self):
         self.app.make('ExceptionHandler').load_exception(OSError)
         assert self.app.make('Response') is not None
@@ -66,7 +59,6 @@
         except Exception as e:
             self.app.make('ExceptionHandler').load_exception(e)
 
->>>>>>> efc8d7ab
     def test_exception_returns_none_when_debug_is_false(self):
         self.app.make('Application').DEBUG = False
         assert self.app.make('ExceptionHandler').load_exception(KeyError) is None