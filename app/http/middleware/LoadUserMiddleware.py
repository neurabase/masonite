--- conflicted
+++ resolved
@@ -31,9 +31,4 @@
         Arguments:
             request {masonite.request.Request} -- The Masonite request object.
         """
-<<<<<<< HEAD
-        
-        self.request.set_user(Auth(self.request).user())
-=======
-        self.request.set_user(self.auth.user())
->>>>>>> 10793e08
+        self.request.set_user(self.auth.user())