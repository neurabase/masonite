--- conflicted
+++ resolved
@@ -5,11 +5,6 @@
         - image: circleci/python:3.6  # primary container for the build job
       steps:
         - checkout
-        - run: make
-<<<<<<< HEAD
-        - run: make ci
-    python35:
-=======
         - run: make test
     lint:
       docker:
@@ -18,32 +13,19 @@
         - checkout
         - run: make
         - run: make lint
-    python34:
->>>>>>> 94a20b71
+    python35:
       docker:
         - image: circleci/python:3.5
       steps:
         - checkout
-        - run: make
-<<<<<<< HEAD
-        - run: make ci
+        - run: make test
     python37:
-=======
-        - run: make test
-    python35:
->>>>>>> 94a20b71
       docker:
         - image: circleci/python:3.7
       steps:
         - checkout
-        - run: make
-<<<<<<< HEAD
-        - run: make ci
+        - run: make test
     python38:
-=======
-        - run: make test
-    python37:
->>>>>>> 94a20b71
       docker:
         - image: circleci/python:3.8.0b2-buster
           auth:
@@ -51,7 +33,6 @@
             password: $DOCKERHUB_PASSWORD
       steps:
         - checkout
-        - run: make
         - run: make test
     CodeCoverage:
       docker:
@@ -69,29 +50,13 @@
   version: 2
   build_and_test:
     jobs: 
-      - build:
-          filters:  # required since `deploy` has tag filters AND requires `build`
-            tags:
-<<<<<<< HEAD
-              only: /^v*/
-      - python35:
-          filters:  # required since `deploy` has tag filters AND requires `build`
-            tags:
-              only: /^v*/
-      - python37:
-          filters:  # required since `deploy` has tag filters AND requires `build`
-            tags:
-              only: /^v*/
-      - python38:
-=======
-              only: /^.*/
-      - lint:
-          requires:
-              - build
+      - build: # Python 3.6
           filters:  # required since `deploy` has tag filters AND requires `build`
             tags:
               only: /^.*/
-      - python34:
+      - lint: # Python 3.6
+          requires:
+              - build
           filters:  # required since `deploy` has tag filters AND requires `build`
             tags:
               only: /^.*/
@@ -100,7 +65,10 @@
             tags:
               only: /^.*/
       - python37:
->>>>>>> 94a20b71
+          filters:  # required since `deploy` has tag filters AND requires `build`
+            tags:
+              only: /^.*/
+      - python38:
           filters:  # required since `deploy` has tag filters AND requires `build`
             tags:
               only: /^.*/
