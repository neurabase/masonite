version: 2.1

commands: 
  install:
    steps:
      - run: pip install . --user
      - run: pip install -r requirements.txt --user

jobs:
    build:
      docker:
        - image: circleci/python:3.6  # primary container for the build job
      steps:
        - checkout
<<<<<<< HEAD
=======
        - install
>>>>>>> ea41cdf0
        - run: make test
    lint:
      docker:
        - image: circleci/python:3.6  # primary container for the build job
      steps:
        - checkout
<<<<<<< HEAD
        - run: make lint
    python34:
      docker:
        - image: circleci/python:3.5
      steps:
        - checkout
        - run: make test
=======
        - install
        - run: make lint
>>>>>>> ea41cdf0
    python35:
      docker:
        - image: circleci/python:3.7
      steps:
        - checkout
<<<<<<< HEAD
=======
        - install
>>>>>>> ea41cdf0
        - run: make test
    python37:
      docker:
        - image: circleci/python:3.8.0b2-buster
          auth:
            username: jmancuso9  # can specify string literal values
            password: $DOCKERHUB_PASSWORD
      steps:
        - checkout
<<<<<<< HEAD
=======
        - install
        - run: make test
    python38:
      docker:
        - image: circleci/python:3.8.0b2-buster
          auth:
            username: jmancuso9  # can specify string literal values
            password: $DOCKERHUB_PASSWORD
      steps:
        - checkout
        - install
>>>>>>> ea41cdf0
        - run: make test
    CodeCoverage:
      docker:
        - image: circleci/python:3.6
      steps:
        - checkout
        - install
        - run: pip install -r requirements.txt --user
        - run: make coverage
        - run: make deepsource

orbs:
    masonite: masonite/trigger@dev:latest

workflows: 
  version: 2
  build_and_test:
    jobs: 
      - build: # Python 3.6
          filters:  # required since `deploy` has tag filters AND requires `build`
            tags:
              only: /^.*/
      - lint: # Python 3.6
          requires:
              - build
          filters:  # required since `deploy` has tag filters AND requires `build`
            tags:
              only: /^.*/
      - python35:
          filters:  # required since `deploy` has tag filters AND requires `build`
            tags:
              only: /^.*/
      - python37:
          filters:  # required since `deploy` has tag filters AND requires `build`
            tags:
              only: /^.*/
      - python38:
          filters:  # required since `deploy` has tag filters AND requires `build`
            tags:
              only: /^.*/
      - CodeCoverage:
          requires:
              - build
          filters:  # required since `deploy` has tag filters AND requires `build`
            tags:
              only: /^.*/
      - masonite/trigger:
          name: MasoniteValidation
          repo: masoniteframework/validation
          branch: circle-ci
          environment: MASONITE_DEPENDENT_BRANCH=${CIRCLE_BRANCH:-2.2}
          requires:
              - build
          filters:  # required since `deploy` has tag filters AND requires `build`
            tags:
              only: /^.*/
      - masonite/trigger:
          name: MasoniteAPI
          repo: masoniteframework/api
          branch: "2.2"
          environment: BUILD_BRANCH=${CIRCLE_BRANCH:-2.2}
          requires:
              - build
          filters:  # required since `deploy` has tag filters AND requires `build`
            tags:
              only: /^.*/
      - masonite/deploy:
          username: josephmancuso
          password: $PYPI_PASSWORD
          requires:
            - MasoniteValidation
            - MasoniteAPI
            - CodeCoverage
          filters:
            tags:
              only: /^.*/
            branches:
              ignore: /.*/<|MERGE_RESOLUTION|>--- conflicted
+++ resolved
@@ -12,37 +12,21 @@
         - image: circleci/python:3.6  # primary container for the build job
       steps:
         - checkout
-<<<<<<< HEAD
-=======
         - install
->>>>>>> ea41cdf0
         - run: make test
     lint:
       docker:
         - image: circleci/python:3.6  # primary container for the build job
       steps:
         - checkout
-<<<<<<< HEAD
-        - run: make lint
-    python34:
-      docker:
-        - image: circleci/python:3.5
-      steps:
-        - checkout
-        - run: make test
-=======
         - install
         - run: make lint
->>>>>>> ea41cdf0
     python35:
       docker:
         - image: circleci/python:3.7
       steps:
         - checkout
-<<<<<<< HEAD
-=======
         - install
->>>>>>> ea41cdf0
         - run: make test
     python37:
       docker:
@@ -52,8 +36,6 @@
             password: $DOCKERHUB_PASSWORD
       steps:
         - checkout
-<<<<<<< HEAD
-=======
         - install
         - run: make test
     python38:
@@ -65,7 +47,6 @@
       steps:
         - checkout
         - install
->>>>>>> ea41cdf0
         - run: make test
     CodeCoverage:
       docker:
