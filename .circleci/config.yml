--- conflicted
+++ resolved
@@ -59,64 +59,36 @@
       - build:
           filters:  # required since `deploy` has tag filters AND requires `build`
             tags:
-<<<<<<< HEAD
               only: /^.*/
-      - python3.4:
+      - python34:
           filters:  # required since `deploy` has tag filters AND requires `build`
             tags:
               only: /^.*/
-      - python3.5:
+      - python35:
           filters:  # required since `deploy` has tag filters AND requires `build`
             tags:
               only: /^.*/
-      - python3.7:
+      - python37:
           filters:  # required since `deploy` has tag filters AND requires `build`
             tags:
               only: /^.*/
-      - Masonite Validation:
-=======
-              only: /^v*/
-      - python34:
-          filters:  # required since `deploy` has tag filters AND requires `build`
-            tags:
-              only: /^v*/
-      - python35:
-          filters:  # required since `deploy` has tag filters AND requires `build`
-            tags:
-              only: /^v*/
-      - python37:
-          filters:  # required since `deploy` has tag filters AND requires `build`
-            tags:
-              only: /^v*/
       - MasoniteValidation:
->>>>>>> bc497944
           requires:
               - build
           filters:  # required since `deploy` has tag filters AND requires `build`
             tags:
-<<<<<<< HEAD
               only: /^.*/
-      - Masonite API:
-=======
-              only: /^v*/
       - MasoniteAPI:
->>>>>>> bc497944
           requires:
               - build
           filters:  # required since `deploy` has tag filters AND requires `build`
             tags:
-<<<<<<< HEAD
               only: /^.*/
-      - Code Coverage:
-=======
-              only: /^v*/
       - CodeCoverage:
->>>>>>> bc497944
           requires:
               - build
           filters:  # required since `deploy` has tag filters AND requires `build`
             tags:
-<<<<<<< HEAD
               only: /^.*/
       - deploy:
           requires:
@@ -127,18 +99,4 @@
             tags:
               only: /^.*/
             branches:
-              ignore: /.*/
-=======
-              only: /^v*/
-      - masonite/deploy:
-          username: josephmancuso
-          requires:
-              - MasoniteValidation
-              - MasoniteAPI
-              - CodeCoverage
-          filters:
-              tags:
-                  only: /^v*/
-              branches:
-                  ignore: /.*/
->>>>>>> bc497944
+              ignore: /.*/