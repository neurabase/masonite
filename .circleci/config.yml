version: 2.1
jobs:
    build:
      docker:
        - image: circleci/python:3.6  # primary container for the build job
      steps:
        - checkout
        - run: make
<<<<<<< HEAD
        - run: make ci
    python35:
=======
        - run: make test
    lint:
      docker:
        - image: circleci/python:3.6  # primary container for the build job
      steps:
        - checkout
        - run: make
        - run: make lint
    python34:
>>>>>>> 94a20b71
      docker:
        - image: circleci/python:3.5
      steps:
        - checkout
        - run: make
<<<<<<< HEAD
        - run: make ci
    python37:
=======
        - run: make test
    python35:
>>>>>>> 94a20b71
      docker:
        - image: circleci/python:3.7
      steps:
        - checkout
        - run: make
<<<<<<< HEAD
        - run: make ci
    python38:
=======
        - run: make test
    python37:
>>>>>>> 94a20b71
      docker:
        - image: circleci/python:3.8.0b2-buster
          auth:
            username: jmancuso9  # can specify string literal values
            password: $DOCKERHUB_PASSWORD
      steps:
        - checkout
        - run: make
        - run: make test
    CodeCoverage:
      docker:
        - image: circleci/python:3.6
      steps:
        - checkout
        - run: pip install -r requirements.txt --user
        - run: make coverage
        - run: make deepsource

orbs:
    masonite: masonite/trigger@dev:latest

workflows: 
  version: 2
  build_and_test:
    jobs: 
      - build:
          filters:  # required since `deploy` has tag filters AND requires `build`
            tags:
<<<<<<< HEAD
              only: /^v*/
      - python35:
          filters:  # required since `deploy` has tag filters AND requires `build`
            tags:
              only: /^v*/
      - python37:
          filters:  # required since `deploy` has tag filters AND requires `build`
            tags:
              only: /^v*/
      - python38:
=======
              only: /^.*/
      - lint:
          requires:
              - build
          filters:  # required since `deploy` has tag filters AND requires `build`
            tags:
              only: /^.*/
      - python34:
          filters:  # required since `deploy` has tag filters AND requires `build`
            tags:
              only: /^.*/
      - python35:
          filters:  # required since `deploy` has tag filters AND requires `build`
            tags:
              only: /^.*/
      - python37:
>>>>>>> 94a20b71
          filters:  # required since `deploy` has tag filters AND requires `build`
            tags:
              only: /^.*/
      - CodeCoverage:
          requires:
              - build
          filters:  # required since `deploy` has tag filters AND requires `build`
            tags:
              only: /^.*/
      - masonite/trigger:
          name: MasoniteValidation
          repo: masoniteframework/validation
          branch: circle-ci
          environment: MASONITE_DEPENDENT_BRANCH=${CIRCLE_BRANCH:-2.2}
          requires:
              - build
          filters:  # required since `deploy` has tag filters AND requires `build`
            tags:
              only: /^.*/
      - masonite/trigger:
          name: MasoniteAPI
          repo: masoniteframework/api
          branch: "2.2"
          environment: BUILD_BRANCH=${CIRCLE_BRANCH:-2.2}
          requires:
              - build
          filters:  # required since `deploy` has tag filters AND requires `build`
            tags:
              only: /^.*/
      - masonite/deploy:
          username: josephmancuso
          password: $PYPI_PASSWORD
          requires:
            - MasoniteValidation
            - MasoniteAPI
            - CodeCoverage
          filters:
            tags:
              only: /^.*/
            branches:
              ignore: /.*/<|MERGE_RESOLUTION|>--- conflicted
+++ resolved
@@ -5,45 +5,26 @@
         - image: circleci/python:3.6  # primary container for the build job
       steps:
         - checkout
-        - run: make
-<<<<<<< HEAD
-        - run: make ci
-    python35:
-=======
         - run: make test
     lint:
       docker:
         - image: circleci/python:3.6  # primary container for the build job
       steps:
         - checkout
-        - run: make
         - run: make lint
     python34:
->>>>>>> 94a20b71
       docker:
         - image: circleci/python:3.5
       steps:
         - checkout
-        - run: make
-<<<<<<< HEAD
-        - run: make ci
-    python37:
-=======
         - run: make test
     python35:
->>>>>>> 94a20b71
       docker:
         - image: circleci/python:3.7
       steps:
         - checkout
-        - run: make
-<<<<<<< HEAD
-        - run: make ci
-    python38:
-=======
         - run: make test
     python37:
->>>>>>> 94a20b71
       docker:
         - image: circleci/python:3.8.0b2-buster
           auth:
@@ -51,7 +32,6 @@
             password: $DOCKERHUB_PASSWORD
       steps:
         - checkout
-        - run: make
         - run: make test
     CodeCoverage:
       docker:
@@ -72,18 +52,6 @@
       - build:
           filters:  # required since `deploy` has tag filters AND requires `build`
             tags:
-<<<<<<< HEAD
-              only: /^v*/
-      - python35:
-          filters:  # required since `deploy` has tag filters AND requires `build`
-            tags:
-              only: /^v*/
-      - python37:
-          filters:  # required since `deploy` has tag filters AND requires `build`
-            tags:
-              only: /^v*/
-      - python38:
-=======
               only: /^.*/
       - lint:
           requires:
@@ -100,7 +68,6 @@
             tags:
               only: /^.*/
       - python37:
->>>>>>> 94a20b71
           filters:  # required since `deploy` has tag filters AND requires `build`
             tags:
               only: /^.*/
